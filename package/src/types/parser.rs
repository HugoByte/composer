use super::*;
use composer_primitives::{BuildDirectory, OutputDirectory, SourceFiles};

pub trait Parser {
    fn parse(&self, source: &SourceFiles) -> Result<()>;
<<<<<<< HEAD
    fn build(&self, build_directory: &BuildDirectory, output_directory: &OutputDirectory, quiet: bool)-> Result<()>;
=======
    fn build(
        &self,
        build_directory: &BuildDirectory,
        output_directory: &OutputDirectory,
        quiet: bool,
    );
>>>>>>> 64bea62c
}<|MERGE_RESOLUTION|>--- conflicted
+++ resolved
@@ -3,14 +3,5 @@
 
 pub trait Parser {
     fn parse(&self, source: &SourceFiles) -> Result<()>;
-<<<<<<< HEAD
     fn build(&self, build_directory: &BuildDirectory, output_directory: &OutputDirectory, quiet: bool)-> Result<()>;
-=======
-    fn build(
-        &self,
-        build_directory: &BuildDirectory,
-        output_directory: &OutputDirectory,
-        quiet: bool,
-    );
->>>>>>> 64bea62c
 }