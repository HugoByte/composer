attributes = {
    "api_host": "http://127.0.0.1:8080",
    "auth_key": "23bc46b1-71f6-4ed5-8c54-816aa4f8c502:123zO3xZCLrMN6v2BKK1dXYFpXlPkccOFqm12CdAsMgRU4VrNZ9lyGVCGuMDGIwP",
    "insecure": "true",
    "namespace": "guest",
}

cartype = task(
    kind = "openwhisk",
    action_name = "cartype",
    input_args = [
        input_args(
            name="car_type",
            input_type= string()
        ),
    ],
    attributes = attributes,
<<<<<<< HEAD
    depend_on = [],
=======
>>>>>>> 01c299ec
)

modelavail = task(
    kind = "openwhisk",
    action_name = "modelavail",
    input_args = [
        input_args(
            name="car_company_list",
            input_type = map(string(), list(string()))
        ),
        input_args(
            name="company_name",
            input_type=string()
        )
    ],
    attributes = attributes,
    depend_on = [
        depend(task_name = "cartype", cur_field = "car_company_list", prev_field = "car_company_list")
    ]
)

modelprice = task(
    kind = "openwhisk",
    action_name = "modelsprice",
    input_args = [
        input_args(
            name="models",
            input_type=list(string())
        ),
    ],
    attributes = attributes,
    depend_on = [
        depend(task_name = "modelavail", cur_field = "models", prev_field = "models")
    ]
)

purchase = task(
    kind = "openwhisk",
    action_name = "purchase",
    input_args = [
        input_args(
            name="model_price_list",
            input_type = map(string(), int(32))
        ),
        input_args(
            name="model_name",
            input_type=string()
        ),
        input_args(
            name="price",
            input_type=int(32)
        ),
    ],
    attributes = attributes,
    depend_on = [
        depend(task_name = "modelsprice", cur_field = "model_price_list", prev_field = "model_price_list")
    ]
)

workflows(
    name = "car_market_place",
    version = "0.0.1",
    tasks = [cartype, modelavail, modelprice, purchase],
)<|MERGE_RESOLUTION|>--- conflicted
+++ resolved
@@ -15,10 +15,6 @@
         ),
     ],
     attributes = attributes,
-<<<<<<< HEAD
-    depend_on = [],
-=======
->>>>>>> 01c299ec
 )
 
 modelavail = task(
