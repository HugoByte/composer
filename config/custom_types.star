typ(
    name = "struct1",
    fields = {
        "field1" : string(),
        "field2" : bool(),
        "field3" : int(16)
    }
)

typ(
    name = "struct2",
    fields = {
        "field1" : hashmap(int(8), string()),
        "field2" : list(string()),
    }
)

typ(
    name = "detailtype",
    fields = {
        "field1" : int(32),
        "field2" : string(),
    }
)

attributes = {
    "api_host" : "https://65.20.70.146:31001",
    "auth_token" : "23bc46b1-71f6-4ed5-8c54-816aa4f8c502:123zO3xZCLrMN6v2BKK1dXYFpXlPkccOFqm12CdAsMgRU4VrNZ9lyGVCGuMDGIwP",
    "insecure" : "true",
    "namespace" : "guest"   
}

employee_id = task(
    kind = "openwhisk",
    action_name = "employee_ids",
    input_args = [
<<<<<<< HEAD
        input_args(name = "input_field_2", input_type = "String"),
        input_args(name = "input_field_1", input_type = int() ),  
=======
        input_args(name = "role", input_type = string() ),  
>>>>>>> 80895cda
    ],
    attributes = attributes,
    depend_on = {}
)

getsalaries = task(
    kind = "openwhisk",
    action_name = "getsalaries",
    input_args = [
        input_args(name = "id", input_type = int(32), default_value = "23" )
    ],
    attributes = attributes,
    operation = map("salary"),
    depend_on = {
        "employee_ids" : {
            "id" : list("ids")
        }
    }
)

getaddress = task(
    kind = "openwhisk",
    action_name = "getaddress",
    input_args = [
        input_args(name = "id", input_type = int(32), default_value = "1")
    ],
    attributes = attributes,
    operation = map("address"),
    depend_on = {
        "employee_ids" : {
            "id" : list("ids")
        }
    },
    
)

salary = task(
    kind = "openwhisk",
    action_name = "salary",
    input_args = [
        input_args(name = "details", input_type = hashmap(int(32), Struct("detailtype")))
    ],
    attributes = attributes,
    operation = concat(["salaries", "address"]),
    depend_on = {
        "getsalaries" : {
            "details" : "result"
        },
        "getaddress" : {
            "details" : "result"
        }
    }
)

stakingpayout = task(
    kind = "polkadot",
    action_name = "stakingpayout",
    input_args = [
        input_args(name = "url", input_type = "String", default_value = "wss://rpc.polkadot.io"),
        input_args(name = "owner_key", input_type = "String", default_value = "caution juice atom organ advance problem want pledge someone senior holiday very"),
        input_args(name = "address", input_type = "String", default_value = "15oF4uVJwmo4TdGW7VfQxNLavjCXviqxT9S1MgbjMNHr6Sp5"),
        input_args(name = "era", input_type = "String", default_value = "1"),
    ],
    attributes = {
        "chain" : "westend",
        "operation" : "stakingpayout"
    },
    depend_on = { }
)

employee_salary_workflow = workflows(
    name = "employee_salary",
    version = "0.0.1",
    tasks = [employee_id, getsalaries, getaddress, salary],
    custom_types = [Struct("struct1"), Struct("struct2")]
)

# workflow_polkadot_workflow = workflows(
#     name = "polkadot_payout",
#     version = "0.0.1",
#     tasks = [stakingpayout],
#     custom_types = []
# )<|MERGE_RESOLUTION|>--- conflicted
+++ resolved
@@ -34,12 +34,7 @@
     kind = "openwhisk",
     action_name = "employee_ids",
     input_args = [
-<<<<<<< HEAD
-        input_args(name = "input_field_2", input_type = "String"),
-        input_args(name = "input_field_1", input_type = int() ),  
-=======
         input_args(name = "role", input_type = string() ),  
->>>>>>> 80895cda
     ],
     attributes = attributes,
     depend_on = {}
@@ -52,7 +47,7 @@
         input_args(name = "id", input_type = int(32), default_value = "23" )
     ],
     attributes = attributes,
-    operation = map("salary"),
+    operation = operation("map", "salary"),
     depend_on = {
         "employee_ids" : {
             "id" : list("ids")
@@ -67,7 +62,7 @@
         input_args(name = "id", input_type = int(32), default_value = "1")
     ],
     attributes = attributes,
-    operation = map("address"),
+    operation = operation("map", "address"),
     depend_on = {
         "employee_ids" : {
             "id" : list("ids")
@@ -83,7 +78,9 @@
         input_args(name = "details", input_type = hashmap(int(32), Struct("detailtype")))
     ],
     attributes = attributes,
-    operation = concat(["salaries", "address"]),
+    # operation = concat(["salaries", "address"]),
+    operation = operation("cat"),
+    
     depend_on = {
         "getsalaries" : {
             "details" : "result"
