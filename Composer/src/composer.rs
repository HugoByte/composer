--- conflicted
+++ resolved
@@ -1,6 +1,3 @@
-
-use std::{env, fs, process::Command};
-// use anyhow::Ok;
 use super::*;
 
 #[derive(Debug, ProvidesStaticType, Default)]
@@ -36,12 +33,8 @@
                 eval.extra = Some(&composer);
                 eval.eval_module(ast, &globals).unwrap();
             }
-<<<<<<< HEAD
 
             composer.generate(current_path.as_path());
-=======
-            composer.generate(index + 1);
->>>>>>> 80895cda
         }
     }
 
