--- conflicted
+++ resolved
@@ -32,12 +32,8 @@
 
 fn main() {
     let mut composer = Composer::default();
-<<<<<<< HEAD
 
     composer.add_config("./config/map_concat_test(emp_salary).star");
 
-=======
-    composer.add_config("./config/default-value-testing-car_market_place.star");
->>>>>>> 01c299ec
     composer.run();
 }