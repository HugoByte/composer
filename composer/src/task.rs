--- conflicted
+++ resolved
@@ -1,4 +1,28 @@
 use super::*;
+
+#[derive( Debug, PartialEq, Eq, ProvidesStaticType, Allocative, Clone, Deserialize, Serialize)]
+pub enum Operation{
+    Normal,
+    Concat,
+    Map(String)
+}
+
+impl Default for Operation {
+    fn default() -> Operation {
+        Self::Normal
+    }
+}
+
+starlark_simple_value!(Operation);
+
+#[starlark_value(type = "Operation")]
+impl<'v> StarlarkValue<'v> for Operation {}
+
+impl Display for Operation {
+    fn fmt(&self, f: &mut fmt::Formatter<'_>) -> fmt::Result {
+       write!(f, "{:?}", self)
+    }
+}
 
 #[derive(
     Debug, Default, PartialEq, Eq, ProvidesStaticType, Allocative, Clone, Deserialize, Serialize,
@@ -13,32 +37,6 @@
     pub depend_on: HashMap<String, HashMap<String, String>>,
 }
 
-<<<<<<< HEAD
-#[derive(
-    Debug, Default, PartialEq, Eq, Allocative, ProvidesStaticType, Clone, Deserialize, Serialize,
-)]
-pub struct Input {
-    pub name: String,
-    pub input_type: String,
-    #[serde(default)]
-    pub default_value: String,
-}
-
-#[derive( Debug, PartialEq, Eq, ProvidesStaticType, Allocative, Clone, Deserialize, Serialize)]
-pub enum Operation{
-    Normal,
-    Concat,
-    Map(String)
-}
-
-impl Default for Operation {
-    fn default() -> Operation {
-        Self::Normal
-    }
-}
-
-=======
->>>>>>> f61ab951
 impl Task {
     pub fn new(
         kind: &str,
@@ -76,36 +74,5 @@
     }
 }
 
-<<<<<<< HEAD
-#[starlark_value(type = "task")]
-impl<'v> StarlarkValue<'v> for Task {}
-
-starlark_simple_value!(Input);
-
-impl Display for Input {
-    fn fmt(&self, f: &mut fmt::Formatter<'_>) -> fmt::Result {
-        write!(
-            f,
-            "{} {} {}",
-            self.name, self.input_type, self.default_value
-        )
-    }
-}
-
-#[starlark_value(type = "input")]
-impl<'v> StarlarkValue<'v> for Input {}
-
-starlark_simple_value!(Operation);
-
-#[starlark_value(type = "Operation")]
-impl<'v> StarlarkValue<'v> for Operation {}
-
-impl Display for Operation {
-    fn fmt(&self, f: &mut fmt::Formatter<'_>) -> fmt::Result {
-       write!(f, "{:?}", self)
-    }
-}
-=======
 #[starlark_value(type = "Task")]
-impl<'v> StarlarkValue<'v> for Task {}
->>>>>>> f61ab951
+impl<'v> StarlarkValue<'v> for Task {}