use super::*;
use core::result::Iter;

#[derive(
    Debug, Default, PartialEq, Eq, ProvidesStaticType, Allocative, Clone, Deserialize, Serialize,
)]
pub struct Task {
    pub kind: String,
    pub action_name: String,
    pub input_args: Vec<Input>,
    pub attributes: HashMap<String, String>,
    #[serde(default)]
    pub operation: String,
    pub depend_on: Vec<Depend>,
}

<<<<<<< HEAD
#[derive(
    Debug, Default, PartialEq, Eq, Allocative, ProvidesStaticType, Clone, Deserialize, Serialize,
)]
pub struct Input {
    pub name: String,
    pub input_type: String,
    #[serde(default)]
    pub default_value: String,
}

#[derive(Debug, PartialEq, Eq, Allocative, ProvidesStaticType,Clone, Deserialize, Serialize)]
pub struct Depend {
    pub task_name: String,
    pub cur_field : String,
    pub prev_field : String,
}

=======
>>>>>>> 01c299ec
impl Task {
    pub fn new(
        kind: &str,
        action_name: &str,
        input_args: Vec<Input>,
        attributes: HashMap<String, String>,
        depend_on: Vec<Depend>,
        operation: String,
    ) -> Self {
        Task {
            kind: kind.to_string(),
            action_name: action_name.to_string(),
            input_args,
            attributes,
            depend_on,
            operation,
        }
    }
}

starlark_simple_value!(Task);

impl Display for Task {
    fn fmt(&self, f: &mut fmt::Formatter<'_>) -> fmt::Result {
        write!(
            f,
            "{} {} {:?} {:?} {} {:?}",
            self.kind,
            self.action_name,
            self.input_args,
            self.attributes,
            self.operation,
            self.depend_on
        )
    }
}

<<<<<<< HEAD
starlark_simple_value!(Depend);

impl Display for Depend {
    fn fmt(&self, f: &mut fmt::Formatter<'_>) -> fmt::Result {
        write!(
            f,
            "{} {} {}",
            self.task_name, self.cur_field, self.prev_field
        )
    }
}

impl<'a> IntoIterator for &'a Depend {
    type Item = &'a String;
    type IntoIter = Iter<'a, String>;

    fn into_iter(self) -> Self::IntoIter {
        self.into_iter()
    }
}

#[starlark_value(type = "depend")]
impl<'v> StarlarkValue<'v> for Depend {}

#[starlark_value(type = "task")]
impl<'v> StarlarkValue<'v> for Task {}

starlark_simple_value!(Input);

impl Display for Input {
    fn fmt(&self, f: &mut fmt::Formatter<'_>) -> fmt::Result {
        write!(
            f,
            "{} {} {}",
            self.name, self.input_type, self.default_value
        )
    }
}

#[starlark_value(type = "input")]
impl<'v> StarlarkValue<'v> for Input {}
=======
#[starlark_value(type = "Task")]
impl<'v> StarlarkValue<'v> for Task {}
>>>>>>> 01c299ec
<|MERGE_RESOLUTION|>--- conflicted
+++ resolved
@@ -14,16 +14,6 @@
     pub depend_on: Vec<Depend>,
 }
 
-<<<<<<< HEAD
-#[derive(
-    Debug, Default, PartialEq, Eq, Allocative, ProvidesStaticType, Clone, Deserialize, Serialize,
-)]
-pub struct Input {
-    pub name: String,
-    pub input_type: String,
-    #[serde(default)]
-    pub default_value: String,
-}
 
 #[derive(Debug, PartialEq, Eq, Allocative, ProvidesStaticType,Clone, Deserialize, Serialize)]
 pub struct Depend {
@@ -32,8 +22,6 @@
     pub prev_field : String,
 }
 
-=======
->>>>>>> 01c299ec
 impl Task {
     pub fn new(
         kind: &str,
@@ -71,7 +59,6 @@
     }
 }
 
-<<<<<<< HEAD
 starlark_simple_value!(Depend);
 
 impl Display for Depend {
@@ -93,27 +80,8 @@
     }
 }
 
-#[starlark_value(type = "depend")]
+#[starlark_value(type = "Depend")]
 impl<'v> StarlarkValue<'v> for Depend {}
 
-#[starlark_value(type = "task")]
-impl<'v> StarlarkValue<'v> for Task {}
-
-starlark_simple_value!(Input);
-
-impl Display for Input {
-    fn fmt(&self, f: &mut fmt::Formatter<'_>) -> fmt::Result {
-        write!(
-            f,
-            "{} {} {}",
-            self.name, self.input_type, self.default_value
-        )
-    }
-}
-
-#[starlark_value(type = "input")]
-impl<'v> StarlarkValue<'v> for Input {}
-=======
 #[starlark_value(type = "Task")]
 impl<'v> StarlarkValue<'v> for Task {}
->>>>>>> 01c299ec
