use super::*;

#[derive( Debug, PartialEq, Eq, ProvidesStaticType, Allocative, Clone, Deserialize, Serialize)]
pub enum Operation{
    Normal,
    Concat,
    Map(String)
}

impl Default for Operation {
    fn default() -> Operation {
        Self::Normal
    }
}

starlark_simple_value!(Operation);

#[starlark_value(type = "Operation")]
impl<'v> StarlarkValue<'v> for Operation {}

impl Display for Operation {
    fn fmt(&self, f: &mut fmt::Formatter<'_>) -> fmt::Result {
       write!(f, "{:?}", self)
    }
}

#[derive(
    Debug, Default, PartialEq, Eq, ProvidesStaticType, Allocative, Clone, Deserialize, Serialize,
)]
pub struct Task {
    pub kind: String,
    pub action_name: String,
    pub input_args: Vec<Input>,
    pub attributes: HashMap<String, String>,
    #[serde(default)]
<<<<<<< HEAD
    pub operation: Operation,
    pub depend_on: HashMap<String, HashMap<String, String>>,
=======
    pub operation: String,
    pub depend_on: Vec<Depend>,
}


#[derive(Debug, PartialEq, Eq, Allocative, ProvidesStaticType,Clone, Deserialize, Serialize)]
pub struct Depend {
    pub task_name: String,
    pub cur_field : String,
    pub prev_field : String,
>>>>>>> 2e96abff
}

impl Task {
    pub fn new(
        kind: &str,
        action_name: &str,
        input_args: Vec<Input>,
        attributes: HashMap<String, String>,
<<<<<<< HEAD
        depend_on: HashMap<String, HashMap<String, String>>,
        operation: Operation,
=======
        depend_on: Vec<Depend>,
        operation: String,
>>>>>>> 2e96abff
    ) -> Self {
        Task {
            kind: kind.to_string(),
            action_name: action_name.to_string(),
            input_args,
            attributes,
            depend_on,
            operation,
        }
    }
}

starlark_simple_value!(Task);

impl Display for Task {
    fn fmt(&self, f: &mut fmt::Formatter<'_>) -> fmt::Result {
        write!(
            f,
            "{} {} {:?} {:?} {} {:?}",
            self.kind,
            self.action_name,
            self.input_args,
            self.attributes,
            self.operation,
            self.depend_on
        )
    }
}

starlark_simple_value!(Depend);

impl Display for Depend {
    fn fmt(&self, f: &mut fmt::Formatter<'_>) -> fmt::Result {
        write!(
            f,
            "{} {} {}",
            self.task_name, self.cur_field, self.prev_field
        )
    }
}

#[starlark_value(type = "Depend")]
impl<'v> StarlarkValue<'v> for Depend {}

#[starlark_value(type = "Task")]
impl<'v> StarlarkValue<'v> for Task {}
<|MERGE_RESOLUTION|>--- conflicted
+++ resolved
@@ -33,11 +33,7 @@
     pub input_args: Vec<Input>,
     pub attributes: HashMap<String, String>,
     #[serde(default)]
-<<<<<<< HEAD
     pub operation: Operation,
-    pub depend_on: HashMap<String, HashMap<String, String>>,
-=======
-    pub operation: String,
     pub depend_on: Vec<Depend>,
 }
 
@@ -47,7 +43,6 @@
     pub task_name: String,
     pub cur_field : String,
     pub prev_field : String,
->>>>>>> 2e96abff
 }
 
 impl Task {
@@ -56,13 +51,8 @@
         action_name: &str,
         input_args: Vec<Input>,
         attributes: HashMap<String, String>,
-<<<<<<< HEAD
-        depend_on: HashMap<String, HashMap<String, String>>,
+        depend_on: Vec<Depend>,
         operation: Operation,
-=======
-        depend_on: Vec<Depend>,
-        operation: String,
->>>>>>> 2e96abff
     ) -> Self {
         Task {
             kind: kind.to_string(),
