#[cfg(test)]
mod tests {
    use super::super::*;

    #[test]
    fn add_workflow_test_pass() {
        let composer = Composer::default();

        let workflow1 = Workflow {
            name: "test-workflow".to_string(),
            version: "0.0.1".to_string(),
            tasks: HashMap::default(),
            custom_types: None,
        };

        composer
            .add_workflow(
                "test-workflow".to_string(),
                "0.0.1".to_string(),
                HashMap::default(),
                None,
            )
            .unwrap();

        let composer_workflow = &composer.workflows.borrow()[0];

        assert_eq!(composer_workflow, &workflow1);
    }

    #[test]
    fn get_dependencies_test() {
        let composer = Composer::default();

        let mut dependencies : Vec<Depend> = Vec::new();
        dependencies.push(Depend { task_name: "dependent_task".to_string(), cur_field: "id".to_string(), prev_field: "ids".to_string() });

        let task = Task {
            action_name: "get_salaries".to_string(),
            depend_on: dependencies,
            ..Default::default()
        };

        let mut tasks = HashMap::<String, Task>::new();
        tasks.insert("get_salaries".to_string(), task);

        composer
            .add_workflow(
                "test-workflow".to_string(),
                "0.0.1".to_string(),
                tasks,
                None,
            )
            .unwrap();

        assert_eq!(
            composer.get_dependencies("get_salaries", 0).unwrap(),
            vec!["dependent_task"]
        );
    }

    #[test]
    fn get_flow_test() {
        let composer = Composer::default();

        let task0 = Task {
            action_name: "task0".to_string(),
            ..Default::default()
        };
        let mut task1 = Task {
            action_name: "task1".to_string(),
            ..Default::default()
        };

        let mut dependencies : Vec<Depend> = Vec::new();
        dependencies.push(Depend { task_name: "task0".to_string(), cur_field: "id".to_string(), prev_field: "ids".to_string() });
        dependencies.push(Depend { task_name: "task4".to_string(), cur_field: "id".to_string(), prev_field: "ids".to_string() });
        task1.depend_on = dependencies;

        let mut task2 = Task {
            action_name: "task2".to_string(),
            ..Default::default()
        };
    
        let mut dependencies : Vec<Depend> = Vec::new();
        dependencies.push(Depend { task_name: "task0".to_string(), cur_field: "id".to_string(), prev_field: "ids".to_string() });
        task2.depend_on = dependencies;

        let mut task3 = Task {
            action_name: "task3".to_string(),
            ..Default::default()
        };
       
        let mut dependencies : Vec<Depend> = Vec::new();
        dependencies.push(Depend { task_name: "task1".to_string(), cur_field: "id".to_string(), prev_field: "ids".to_string() });
        dependencies.push(Depend { task_name: "task2".to_string(), cur_field: "id".to_string(), prev_field: "ids".to_string() });
        task3.depend_on = dependencies;

        let task4 = Task {
            action_name: "task4".to_string(),
            ..Default::default()
        };
        let mut task5 = Task {
            action_name: "task5".to_string(),
            ..Default::default()
        };

        let mut dependencies : Vec<Depend> = Vec::new();
        dependencies.push(Depend { task_name: "task2".to_string(), cur_field: "id".to_string(), prev_field: "ids".to_string() });
        task5.depend_on = dependencies;

        let mut tasks = HashMap::new();
        tasks.insert("task0".to_string(), task0);
        tasks.insert("task1".to_string(), task1);
        tasks.insert("task2".to_string(), task2);
        tasks.insert("task3".to_string(), task3);
        tasks.insert("task4".to_string(), task4);
        tasks.insert("task5".to_string(), task5);

        composer
            .add_workflow(
                "test-workflow".to_string(),
                "0.0.1".to_string(),
                tasks,
                None,
            )
            .unwrap();

        let flow = composer.get_flow(0);

        assert!(flow[0] == "task0" || flow[0] == "task4");

        assert!(flow[1] == "task0" || flow[1] == "task4" || flow[1] == "task2");

        assert!(
            flow[2] == "task1" || flow[2] == "task2" || flow[2] == "task4" || flow[2] == "task5"
        );

        assert!(
            flow[3] == "task1" || flow[3] == "task2" || flow[3] == "task4" || flow[3] == "task5"
        );

        assert!(flow[4] == "task3" || flow[4] == "task5" || flow[4] == "task1");

        assert!(flow[5] == "task3" || flow[5] == "task5");
    }

    #[test]
    fn get_attributes_test() {
        let composer = Composer::default();

        let mut attributes: HashMap<String, String> = HashMap::new();
        attributes.insert("namespace".to_string(), "value1".to_string());
        attributes.insert("auth_key".to_string(), "value2".to_string());

        let mut tasks = HashMap::new();
        tasks.insert(
            "test-task".to_string(),
            Task {
                attributes,
                ..Default::default()
            },
        );

        composer
            .add_workflow(
                "test-workflow".to_string(),
                "0.0.1".to_string(),
                tasks,
                None,
            )
            .unwrap();

        let composer_task = &composer.workflows.borrow()[0].tasks;

        let attributes =
            composer.get_attributes(&composer_task.get("test-task").unwrap().attributes);

        println!("{:#?}", attributes);

        assert!(
            attributes == "[Namespace:\"value1\",AuthKey:\"value2\"]"
                || attributes == "[AuthKey:\"value2\",Namespace:\"value1\"]"
        );
    }

    #[test]
    fn get_task_kind_test_pass() {
        let composer = Composer::default();

        let kind_name = composer.get_task_kind("polkadot").unwrap();
        assert_eq!(&kind_name, "Polkadot");

        let kind_name = composer.get_task_kind("openwhisk").unwrap();
        assert_eq!(&kind_name, "OpenWhisk");
    }

    #[test]
    #[should_panic]
    fn get_task_kind_test_fail() {
        let composer = Composer::default();
        let kind_name = composer.get_task_kind("polkadot").unwrap();
        assert_eq!(&kind_name, "polkadot");
    }

    #[test]
    fn generate_wasm_test() {
        let composer = Composer::default();

        let mut input_args: Vec<Input> = Vec::new();
        input_args.push(Input {
            name: "field_1".to_string(),
            input_type: "i32".to_string(),
            ..Default::default()
        });

        let mut depend : Vec<Depend> = Vec::new();
        depend.push(Depend { task_name: "employee_id".to_string(), cur_field: "id".to_string(), prev_field: "ids".to_string() });

        let mut attributes: HashMap<String, String> = HashMap::new();
        attributes.insert(
            "api_host".to_string(),
            "https://65.20.70.146:31001".to_string(),
        );
        attributes.insert("auth_key".to_string(), "23bc46b1-71f6-4ed5-8c54-816aa4f8c502:123zO3xZCLrMN6v2BKK1dXYFpXlPkccOFqm12CdAsMgRU4VrNZ9lyGVCGuMDGIwP".to_string());
        attributes.insert("insecure".to_string(), "true".to_string());
        attributes.insert("namespace".to_string(), "guest".to_string());

        let task = Task::new(
            "OpenWhisk",
            "get_salaries",
            input_args,
            attributes,
<<<<<<< HEAD
            HashMap::default(),
            Operation::Normal,
=======
            depend,
            String::new(),
>>>>>>> 2e96abff
        );

        let mut tasks = HashMap::new();
        tasks.insert("get_salaries".to_string(), task);

        composer
            .add_workflow(
                "test_workflow".to_string(),
                "0.0.1".to_string(),
                tasks,
                None,
            )
            .unwrap();

        let current_path = env::current_dir().unwrap();
        let composer_path = current_path.parent().unwrap();

        composer.generate(composer_path);

        assert!(composer_path
            .join("workflow_wasm/test_workflow-0.0.1.wasm")
            .exists());

        fs::remove_file(composer_path.join("workflow_wasm/test_workflow-0.0.1.wasm")).unwrap();
    }
}<|MERGE_RESOLUTION|>--- conflicted
+++ resolved
@@ -230,13 +230,8 @@
             "get_salaries",
             input_args,
             attributes,
-<<<<<<< HEAD
-            HashMap::default(),
+            depend,
             Operation::Normal,
-=======
-            depend,
-            String::new(),
->>>>>>> 2e96abff
         );
 
         let mut tasks = HashMap::new();
