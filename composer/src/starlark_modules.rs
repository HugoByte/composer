use super::*;

#[starlark_module]
pub fn starlark_workflow_module(builder: &mut GlobalsBuilder) {
    /// Creates a new task of the workflow and returns a task object of `Task` type
    /// This method will be invoked inside the config file.
    ///
    /// # Arguments
    ///
    /// * `kind` - A string that holds the kind of the task (i.e "polkadot", "openwhisk")
    /// * `action_name` - A string that holds the the name of the action associated with the task
    /// * `input_args` - The input arguments for the task
    /// * `attributes` - The attributes of the task
    /// * `depend_on` - The dependencies of the task
    /// * `operation` - An optional argument to mention type of the task operation
    ///   (i.e "map", "concat")
    ///
    /// # Returns
    ///
    /// * A Result containing the task object if the task is created successfully
    ///
    fn task(
        kind: String,
        action_name: String,
        input_args: Value,
        attributes: Value,
        operation: Option<Value>,
        depend_on: Option<Value>,
    ) -> anyhow::Result<Task> {
        let input_args: Vec<Input> = serde_json::from_str(&input_args.to_json()?).unwrap();
        let attributes: HashMap<String, String> =
            serde_json::from_str(&attributes.to_json()?).unwrap();
        let depend_on : Vec<Depend> = match depend_on{
            Some(val) => serde_json::from_str(&val.to_json()?).unwrap(),
            None => Vec::default(),
        };
<<<<<<< HEAD

        let operation: Operation = match operation {
            Some(op) => serde_json::from_str(&op.to_json()?).unwrap(),
            _ => Operation::Normal,
=======
        let operation = match operation {
            Some(a) => a,
            None => String::default(),
>>>>>>> 2e96abff
        };

        Ok(Task {
            kind,
            action_name,
            input_args,
            attributes,
            operation,
            depend_on,
        })
    }

    /// Creates and adds a new workflow to the composer
    /// This method will be invoked inside the config file.
    ///
    /// # Arguments
    ///
    /// * `name` - A string that holds the name of the workflow
    /// * `version` - A string that holds the version of the workflow
    /// * `tasks` - The tasks of the workflow
    /// * `custom_types` - Optional custom types for the workflow
    /// * `eval` - A mutable reference to the Evaluator (injected by the starlark rust package)
    ///
    /// # Returns
    ///
    /// * a workflow object of `Workflow` type
    ///
    fn workflows(
        name: String,
        version: String,
        tasks: Value,
        custom_types: Option<Value>,
        eval: &mut Evaluator,
    ) -> anyhow::Result<Workflow> {
        let tasks: Vec<Task> = serde_json::from_str(&tasks.to_json()?).unwrap();

        let custom_types: Option<Vec<String>> = match custom_types {
            Some(value) => serde_json::from_str(&value.to_json()?).unwrap(),
            None => None,
        };

        let mut task_hashmap = HashMap::new();

        for task in tasks {
            if task_hashmap.contains_key(&task.action_name) {
                return Err(Error::msg("Duplicate tasks, Task names must be unique"));
            } else {
                task_hashmap.insert(task.action_name.clone(), task);
            }
        }

        eval.extra
            .unwrap()
            .downcast_ref::<Composer>()
            .unwrap()
            .add_workflow(
                name.clone(),
                version.clone(),
                task_hashmap.clone(),
                custom_types.clone(),
            )
            .unwrap();

        Ok(Workflow {
            name,
            version,
            tasks: task_hashmap,
            custom_types,
        })
    }

    /// Creates a new field for the input argument of a task
    ///
    /// # Arguments
    ///
    /// * `name` - A string that holds the name of the input field
    /// * `input_type` - A string that holds the type of the input field
    /// * `default_value` - An optional JSON default value for the input field
    ///
    /// # Returns
    ///
    /// * A Result containing the input object of `Input` type
    ///
    fn input_args(
        name: String,
        input_type: String,
        default_value: Option<String>,
    ) -> anyhow::Result<Input> {
        Ok(Input {
            name,
            input_type,
            default_value,
        })
    }

    fn depend(
        task_name: String,
        cur_field: String,
        prev_field: String
    ) -> anyhow::Result<Depend>{
        Ok(Depend {
            task_name,
            cur_field,
            prev_field,
        })
    }

}


#[starlark_module]
pub fn starlark_datatype_module(builder: &mut GlobalsBuilder) {
    /// Creates a user-defined type inside the `types.rs`.
    /// This method will be invoked inside the config file.
    ///
    /// # Arguments
    ///
    /// * `name` - The name of the user-defined type
    /// * `fields` - The fields of the user-defined type in JSON format
    /// * `eval` - A mutable reference to the Evaluator (injected by the starlark rust package)
    ///
    /// # Returns
    ///
    /// * A Result containing the name of the user-defined type
    ///
    fn typ(name: String, fields: Value, eval: &mut Evaluator) -> anyhow::Result<String> {
        let fields: HashMap<String, String> = serde_json::from_str(&fields.to_json()?).unwrap();

        let composer = eval.extra.unwrap().downcast_ref::<Composer>().unwrap();

        let name = name.to_case(Case::Pascal);

        composer.add_custom_type(
            &name,
            format!(
                "make_input_struct!(\n\t{},\n\t{},\n\t[Default, Clone, Debug]\n);",
                &name,
                composer.parse_hashmap(&fields)
            ),
        );

        Ok(name)
    }

    /// Returns the Rust type for a string
    /// This method will be invoked inside the config file.
    ///
    /// # Returns
    /// * A string representing the Rust type for a string
    ///
    fn string() -> anyhow::Result<String> {
        Ok("String".to_string())
    }

    /// Returns the Rust type for a bool
    ///
    /// # Returns
    /// * A string representing the Rust type for a bool
    ///
    fn bool() -> anyhow::Result<String> {
        Ok("bool".to_string())
    }

    /// Returns the Rust type for an integer with an optional size
    /// This method will be invoked inside the config file.
    ///
    /// # Arguments
    ///
    /// * `size` - An optional size for the integer
    ///
    /// # Returns
    /// * A Result containing the Rust type for an integer
    /// * an error message if the size is invalid
    ///
    fn int(size_value: Option<i32>) -> anyhow::Result<String> {
        match size_value {
            Some(size) => match size {
                8 | 16 | 32 | 64 | 128 => Ok(format!("i{}", size)),
                _ => Err(Error::msg("Size is invalid")),
            },
            None => Ok("i32".to_string()),
        }
    }

    /// Returns the Rust type for a map with specified types of the key and vale
    /// This method will be invoked inside the config file.
    ///
    /// # Arguments
    ///
    /// * `type_1` - The type of the key
    /// * `type_2` - The type of the value
    ///
    /// # Returns
    /// * A Result containing the Rust type for a map
    ///
    fn hashmap(type_1: String, type_2: String) -> anyhow::Result<String> {
        Ok(format!("HashMap<{}, {}>", type_1, type_2))
    }

    /// Returns the Rust type for a list with specified element type
    /// This method will be invoked inside the config file.
    ///
    /// # Arguments
    ///
    /// * `type_` - The type of the element in the list
    ///
    /// # Returns
    ///
    ///  * A Result containing the Rust type for a list
    ///
    fn list(type_: String) -> anyhow::Result<String> {
        Ok(format!("Vec<{}>", type_))
    }

    /// Calls the user-defined type created by the user and validates if the type name exists
    /// This method will be invoked inside the config file.
    ///
    /// # Arguments
    ///
    /// * `type_name` - The name of the user-defined type
    /// * `eval` - A mutable reference to the Evaluator (injected by the starlark rust package)
    ///
    /// # Returns
    ///
    /// * A Result containing the name of the user-defined type if it exists
    /// * an error message if it does not
    ///
    fn Struct(type_name: String, eval: &mut Evaluator) -> anyhow::Result<String> {
        let composer = eval.extra.unwrap().downcast_ref::<Composer>().unwrap();
        let type_name = type_name.to_case(Case::Pascal);

        if !type_name.is_empty() && composer.custom_types.borrow().contains_key(&type_name) {
            Ok(type_name)
        } else {
            Err(Error::msg("type {type_name} does not exist"))
        }
    }
}

#[starlark_module]
pub fn starlark_operation_module(builder: &mut GlobalsBuilder) {
    fn normal() -> anyhow::Result<Operation> {
        Ok(Operation::Normal)
    }

    fn concat() -> anyhow::Result<Operation> {
        Ok(Operation::Concat)
    }

    fn map(field: String) -> anyhow::Result<Operation> {
        Ok(Operation::Map(field))
    }
}<|MERGE_RESOLUTION|>--- conflicted
+++ resolved
@@ -34,16 +34,10 @@
             Some(val) => serde_json::from_str(&val.to_json()?).unwrap(),
             None => Vec::default(),
         };
-<<<<<<< HEAD
 
         let operation: Operation = match operation {
             Some(op) => serde_json::from_str(&op.to_json()?).unwrap(),
             _ => Operation::Normal,
-=======
-        let operation = match operation {
-            Some(a) => a,
-            None => String::default(),
->>>>>>> 2e96abff
         };
 
         Ok(Task {
