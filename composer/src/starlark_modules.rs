use super::*;

#[starlark_module]
pub fn starlark_workflow_module(builder: &mut GlobalsBuilder) {
    /// Creates a new task of the workflow and returns a task object of `Task` type
    /// This method will be invoked inside the config file.
    ///
    /// # Arguments
    ///
    /// * `kind` - A string that holds the kind of the task (i.e "polkadot", "openwhisk")
    /// * `action_name` - A string that holds the the name of the action associated with the task
    /// * `input_args` - The input arguments for the task
    /// * `attributes` - The attributes of the task
    /// * `depend_on` - The dependencies of the task
    /// * `operation` - An optional argument to mention type of the task operation
    ///   (i.e "map", "concat")
    ///
    /// # Returns
    ///
    /// * A Result containing the task object if the task is created successfully
    ///
    fn task(
        kind: String,
        action_name: String,
        input_args: Value,
        attributes: Value,
        depend_on: Value,
        operation: Option<Value>,
    ) -> anyhow::Result<Task> {
        let input_args: Vec<Input> = serde_json::from_str(&input_args.to_json()?).unwrap();
        let attributes: HashMap<String, String> =
            serde_json::from_str(&attributes.to_json()?).unwrap();
        let depend_on: HashMap<String, HashMap<String, String>> =
            serde_json::from_str(&depend_on.to_json()?).unwrap();

        let operation: Operation =  match operation{
            Some(op) => serde_json::from_str(&op.to_json()?).unwrap(),
            _ => Operation::Normal
        };

        Ok(Task {
            kind,
            action_name,
            input_args,
            attributes,
            operation,
            depend_on,
        })
    }

    /// Creates and adds a new workflow to the composer
    /// This method will be invoked inside the config file.
    ///
    /// # Arguments
    ///
    /// * `name` - A string that holds the name of the workflow
    /// * `version` - A string that holds the version of the workflow
    /// * `tasks` - The tasks of the workflow
    /// * `custom_types` - Optional custom types for the workflow
    /// * `eval` - A mutable reference to the Evaluator (injected by the starlark rust package)
    ///
    /// # Returns
    ///
    /// * a workflow object of `Workflow` type
    ///
    fn workflows(
        name: String,
        version: String,
        tasks: Value,
        custom_types: Option<Value>,
        eval: &mut Evaluator,
    ) -> anyhow::Result<Workflow> {
        let tasks: Vec<Task> = serde_json::from_str(&tasks.to_json()?).unwrap();

        let custom_types: Option<Vec<String>> = match custom_types {
            Some(a) => serde_json::from_str(&a.to_json()?).unwrap(),
            None => None,
        };

        let mut task_hashmap = HashMap::new();

        for task in tasks {
            if task_hashmap.contains_key(&task.action_name) {
                return Err(Error::msg("Duplicate tasks, Task names must be unique"));
            } else {
                task_hashmap.insert(task.action_name.clone(), task);
            }
        }

        eval.extra
            .unwrap()
            .downcast_ref::<Composer>()
            .unwrap()
            .add_workflow(
                name.clone(),
                version.clone(),
                task_hashmap.clone(),
                custom_types.clone(),
            )
            .unwrap();

        Ok(Workflow {
            name,
            version,
            tasks: task_hashmap,
            custom_types,
        })
    }

    /// Creates a new field for the input argument of a task
    ///
    /// # Arguments
    ///
    /// * `name` - A string that holds the name of the input field
    /// * `input_type` - A string that holds the type of the input field
    /// * `default_value` - An optional JSON default value for the input field
    ///
    /// # Returns
    ///
    /// * A Result containing the input object of `Input` type
    ///
    fn input_args(
        name: String,
        input_type: String,
        default_value: Option<String>,
    ) -> anyhow::Result<Input> {
        let default_value = match default_value {
            Some(b) => b,
            None => String::default(),
        };
        Ok(Input {
            name,
            input_type,
            default_value,
        })
    }

    fn operation(operation: Option<String>, field: Option<String>) -> anyhow::Result<Operation> {
        match operation {
            Some(op) => match op.as_str() {
                "concat" => return Ok(Operation::Concat),
                "map" => match field {
                    Some(field_name) => return Ok(Operation::Map(field_name)),
                    None => Err(Error::msg("field for the map operation does not mentioned")),
                },
                _ => Err(Error::msg("operation is invalid")),
            },
            None => Ok(Operation::Normal),
        }
    }
}


#[starlark_module]
pub fn starlark_datatype_module(builder: &mut GlobalsBuilder) {
    /// Creates a user-defined type inside the `types.rs`.
    /// This method will be invoked inside the config file.
    ///
    /// # Arguments
    ///
    /// * `name` - The name of the user-defined type
    /// * `fields` - The fields of the user-defined type in JSON format
    /// * `eval` - A mutable reference to the Evaluator (injected by the starlark rust package)
    ///
    /// # Returns
    ///
    /// * A Result containing the name of the user-defined type
    ///
    fn typ(name: String, fields: Value, eval: &mut Evaluator) -> anyhow::Result<String> {
        let fields: HashMap<String, String> = serde_json::from_str(&fields.to_json()?).unwrap();

        let composer = eval.extra.unwrap().downcast_ref::<Composer>().unwrap();

        let name = name.to_case(Case::Pascal);

        composer.add_custom_type(
            &name,
            format!(
                "make_input_struct!(\n\t{},\n\t{},\n\t[Default, Clone, Debug]\n);",
                &name,
                composer.parse_hashmap(&fields)
            ),
        );

        Ok(name)
    }

    /// Returns the Rust type for a string
    /// This method will be invoked inside the config file.
    ///
    /// # Returns
    /// * A string representing the Rust type for a string
    ///
    fn string() -> anyhow::Result<String> {
        Ok("String".to_string())
    }

    /// Returns the Rust type for a bool
    ///
    /// # Returns
    /// * A string representing the Rust type for a bool
    ///
    fn bool() -> anyhow::Result<String> {
        Ok("bool".to_string())
    }

    /// Returns the Rust type for an integer with an optional size
    /// This method will be invoked inside the config file.
    ///
    /// # Arguments
    ///
    /// * `size` - An optional size for the integer
    ///
    /// # Returns
    /// * A Result containing the Rust type for an integer
    /// * an error message if the size is invalid
    ///
    fn int(size: Option<i32>) -> anyhow::Result<String> {
        match size {
            Some(x) => match x {
                8 | 16 | 32 | 64 | 128 => Ok(format!("i{}", x)),
                _ => Err(Error::msg("Size is invalid")),
            },
            None => Ok("i32".to_string()),
        }
    }

<<<<<<< HEAD
    fn hashmap(field1: String, field2: String) -> anyhow::Result<String> {
        Ok(format!("HashMap<{}, {}>", field1, field2))
=======
    /// Returns the Rust type for a map with specified types of the key and vale
    /// This method will be invoked inside the config file.
    ///
    /// # Arguments
    ///
    /// * `type_1` - The type of the key
    /// * `type_2` - The type of the value
    ///
    /// # Returns
    /// * A Result containing the Rust type for a map
    ///
    fn map(type_1: String, type_2: String) -> anyhow::Result<String> {
        Ok(format!("HashMap<{}, {}>", type_1, type_2))
>>>>>>> f61ab951
    }

    /// Returns the Rust type for a list with specified element type
    /// This method will be invoked inside the config file.
    ///
    /// # Arguments
    ///
    /// * `type_` - The type of the element in the list
    ///
    /// # Returns
    ///
    ///  * A Result containing the Rust type for a list
    ///
    fn list(type_: String) -> anyhow::Result<String> {
        Ok(format!("Vec<{}>", type_))
    }

    /// Calls the user-defined type created by the user and validates if the type name exists
    /// This method will be invoked inside the config file.
    ///
    /// # Arguments
    ///
    /// * `type_name` - The name of the user-defined type
    /// * `eval` - A mutable reference to the Evaluator (injected by the starlark rust package)
    ///
    /// # Returns
    ///
    /// * A Result containing the name of the user-defined type if it exists
    /// * an error message if it does not
    ///
    fn Struct(type_name: String, eval: &mut Evaluator) -> anyhow::Result<String> {
        let composer = eval.extra.unwrap().downcast_ref::<Composer>().unwrap();
        let type_name = type_name.to_case(Case::Pascal);

        if !type_name.is_empty() && composer.custom_types.borrow().contains_key(&type_name) {
            Ok(type_name)
        } else {
            Err(Error::msg("type {type_name} does not exist"))
        }
    }
}<|MERGE_RESOLUTION|>--- conflicted
+++ resolved
@@ -24,8 +24,8 @@
         action_name: String,
         input_args: Value,
         attributes: Value,
+        operation: Option<Value>,
         depend_on: Value,
-        operation: Option<Value>,
     ) -> anyhow::Result<Task> {
         let input_args: Vec<Input> = serde_json::from_str(&input_args.to_json()?).unwrap();
         let attributes: HashMap<String, String> =
@@ -134,22 +134,7 @@
             default_value,
         })
     }
-
-    fn operation(operation: Option<String>, field: Option<String>) -> anyhow::Result<Operation> {
-        match operation {
-            Some(op) => match op.as_str() {
-                "concat" => return Ok(Operation::Concat),
-                "map" => match field {
-                    Some(field_name) => return Ok(Operation::Map(field_name)),
-                    None => Err(Error::msg("field for the map operation does not mentioned")),
-                },
-                _ => Err(Error::msg("operation is invalid")),
-            },
-            None => Ok(Operation::Normal),
-        }
-    }
 }
-
 
 #[starlark_module]
 pub fn starlark_datatype_module(builder: &mut GlobalsBuilder) {
@@ -225,10 +210,6 @@
         }
     }
 
-<<<<<<< HEAD
-    fn hashmap(field1: String, field2: String) -> anyhow::Result<String> {
-        Ok(format!("HashMap<{}, {}>", field1, field2))
-=======
     /// Returns the Rust type for a map with specified types of the key and vale
     /// This method will be invoked inside the config file.
     ///
@@ -240,9 +221,8 @@
     /// # Returns
     /// * A Result containing the Rust type for a map
     ///
-    fn map(type_1: String, type_2: String) -> anyhow::Result<String> {
+    fn hashmap(type_1: String, type_2: String) -> anyhow::Result<String> {
         Ok(format!("HashMap<{}, {}>", type_1, type_2))
->>>>>>> f61ab951
     }
 
     /// Returns the Rust type for a list with specified element type
@@ -283,4 +263,20 @@
             Err(Error::msg("type {type_name} does not exist"))
         }
     }
+}
+
+#[starlark_module]
+pub fn starlark_operation_module(builder: &mut GlobalsBuilder) {
+
+    fn normal() -> anyhow::Result<Operation>{
+        Ok(Operation::Normal)
+    }
+
+    fn concat() -> anyhow::Result<Operation>{
+        Ok(Operation::Concat)
+    }
+
+    fn map(field: String) -> anyhow::Result<Operation>{
+        Ok(Operation::Map(field))
+    }
 }