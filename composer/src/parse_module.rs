use super::*;

impl Composer {
    /// Returns a string containing Rust code to create structs using macros
    ///
    /// # Returns
    ///
    /// * A String containing Rust code for creating structs using macros
    ///
    pub fn get_macros(&self) -> String {
        "use serde_json::Value;
use serde_derive::{Serialize, Deserialize};
use std::collections::HashMap;
use super::*;
use openwhisk_macro::*;

macro_rules! make_input_struct {
    (
        $x:ident,
        // list of field and it's type
        [$(
            $(#[$default_derive:stmt])?
            $visibility:vis $element:ident : $ty:ty),*],
        // list of derive macros
        [$($der:ident),*]
) => {
        #[derive($($der),*)]
            pub struct $x { 
            $(
                $(#[serde(default=$default_derive)])?
                $visibility  $element: $ty
            ),*
        }
    }
}

macro_rules! make_main_struct {
    (
        $name:ident,
        $input:ty,
        [$($der:ident),*],
        // list of attributes
        [$($key:ident : $val:expr),*]
) => {
        #[derive($($der),*)]
        $(
            #[$key = $val]
        )*
        pub struct $name {
            action_name: String,
            pub input: $input,
            pub output: Value
        }
        impl $name{
            pub fn output(&self) -> Value {
                self.output.clone()
            }
        }
    }
}

macro_rules! impl_new {
    (
        $name:ident,
        $input:ident,
        []
    ) => {
        impl $name{
            pub fn new(action_name:String) -> Self{
                Self{
                    action_name,
                    input: $input{
                        ..Default::default()
                    },
                    ..Default::default()
                }      
            }
        }
    };
    (
        $name:ident,
        $input:ident,
        [$($element:ident : $ty:ty),*]
    ) => {
        impl $name{
            pub fn new($( $element: $ty),*, action_name:String) -> Self{
                Self{
                    action_name,
                    input: $input{
                        $($element),*,
                        ..Default::default()
                    },
                    ..Default::default()
                }      
            }
        }
    }
}

macro_rules! impl_setter {
    (
        $name:ty,
        [$($element:ident : $key:expr),*]
    ) => {
        impl $name{
            pub fn setter(&mut self, val: Value) {
                $(
                let value = val.get($key).unwrap();
                self.input.$element = serde_json::from_value(value.clone()).unwrap();
                )*
            }
        }
    }
}"
        .to_string()
    }

    /// Formats the attributes from the given HashMap into a specific string format
    /// This string will be passed to the macros as arguments
    ///
    /// # Arguments
    ///
    /// * `map` - A reference to the HashMap containing attribute key-value pairs
    ///
    /// # Returns
    ///
    /// * A String containing formatted attribute key-value pairs enclosed in square brackets
    ///
    /// This formats the value of the attributes as enclosed by double quots
    pub fn get_attributes(&self, map: &HashMap<String, String>) -> String {
        let mut attributes = "[".to_string();

        for (index, (k, v)) in map.iter().enumerate() {
            let k = k.to_case(Case::Pascal);

            attributes = format!("{attributes}{}:\"{}\"", k, v);

            if index != map.len() - 1 {
                attributes = format!("{attributes},")
            } else {
                break;
            }
        }

        format!("{attributes}]")
    }

    /// Formats the key-value pairs from the given HashMap into a specific string format
    /// This string will be passed to the macros as arguments
    /// # Arguments
    ///
    /// * `map` - A reference to the HashMap containing key-value pairs
    ///
    /// # Returns
    ///
    /// * A String containing formatted key-value pairs enclosed in square brackets
    ///
    pub fn parse_hashmap(&self, map: &HashMap<String, String>) -> String {
        let mut attributes = "[".to_string();

        for (index, (k, v)) in map.iter().enumerate() {
            attributes = format!("{attributes}{}:{}", k, v);

            if index != map.len() - 1 {
                attributes = format!("{attributes},")
            } else {
                break;
            }
        }

        format!("{attributes}]")
    }

    /// Validates the kind name of the task and returns the formatted kind if valid
    ///
    /// # Arguments
    ///
    /// * `kind` - A reference to the kind name of the task
    ///
    /// # Returns
    ///
    /// * An Ok Result containing the formatted kind if the input is valid
    /// * An Err Result with an ErrorKind::NotFound if the input is not valid
    ///
    pub fn get_task_kind(&self, kind: &str) -> Result<String, ErrorKind> {
        match kind.to_lowercase().as_str() {
            "openwhisk" => Ok("OpenWhisk".to_string()),
            "polkadot" => Ok("Polkadot".to_string()),
            _ => Err(ErrorKind::NotFound),
        }
    }

    /// Retrieves user-defined types and creates code to generate corresponding structs
    /// This method is invoked by the starlark_module
    ///
    /// # Arguments
    ///
    /// * `workflow_index` - The index of the workflow
    ///
    /// # Returns
    ///
    /// * A String containing code to create user-defined types as structs
    ///
    pub fn get_user_defined_types(&self, workflow_index: usize) -> String {
        let mut build_string = String::new();
        let custom_types = self.custom_types.borrow();

        if let Some(types) = self.workflows.borrow()[workflow_index]
            .custom_types
            .as_ref()
        {
            for type_ in types.iter() {
                let typ = custom_types.get(type_).unwrap();
                build_string = format!("{build_string}{typ}\n");
            }
        };

        build_string
    }

    /// Creates a Rust code to generate a struct with fields representing inputs not
    /// depending on any task
    ///
    /// # Arguments
    ///
    /// * `workflow_index` - The index of the workflow
    ///
    /// # Returns
    ///
    /// * A String containing Rust code to create a struct representing inputs not depending
    ///   on any task
    ///
    pub fn get_common_inputs_type(&self, workflow_index: usize) -> String {
        let mut common = Vec::<String>::new();

        let mut default_value_functions = String::new();

        for (_, task) in self.workflows.borrow()[workflow_index].tasks.iter() {
            let mut depend = Vec::<String>::new();

            for (_, fields) in task.depend_on.iter() {
                for key in fields.keys() {
                    depend.push(key.to_string());
                }
            }

            for input in task.input_args.iter() {
                if depend.binary_search(&input.name).is_err() {
                    if let Some(val) = input.default_value.as_ref() {
                        common.push(format!(
                            "#[\"{}_fn\"] {}:{}",
                            input.name, input.name, input.input_type
                        ));

                        let content = match input.input_type.as_str() {
                            "String" => format!("{val:?}.to_string()"),
                            _ => format!(
                                "let val = serde_json::from_str::<{}>({:?}).unwrap();\n\tval",
                                input.input_type, val
                            ),
                        };

                        let make_fn = format!(
                            "pub fn {}_fn() -> {}{{\n\t{}\n}}\n",
                            input.name, input.input_type, content
                        );
                        default_value_functions = format!("{default_value_functions}{make_fn}");
                    } else {
                        common.push(format!("{}:{}", input.name, input.input_type));
                    }
                };
            }
        }

        format!(
            "{default_value_functions}
make_input_struct!(
    Input,
    [{}],
    [Debug, Clone, Default, Serialize, Deserialize]
);",
            common.join(",")
        )
    }

    /// Generates Rust code to create structs for each task and its input, and creates object
    /// for these types inside the main function
    ///
    /// # Arguments
    ///
    /// * `workflow_index` - The index of the workflow
    ///
    /// # Returns
    ///
    /// * An array of Strings containing Rust code to create structs and objects for the
    ///   specified workflow
    ///
    pub fn get_types_and_constructors(&self, workflow_index: usize) -> [String; 2] {
        let mut constructors = String::new();
        let mut input_structs = String::new();

        for (task_name, task) in self.workflows.borrow()[workflow_index].tasks.iter() {
            let task_name = task_name.to_case(Case::Pascal);

            let mut depend = Vec::<String>::new();
            let mut setter = Vec::<String>::new();
            let mut map_setter = String::new();

<<<<<<< HEAD
            for fields in task.depend_on.iter().by_ref(){
                depend.push(fields.cur_field.clone());

                setter.push(format!("{}:\"{}\"", fields.cur_field, fields.prev_field));
=======
            for fields in task.depend_on.values() {
                let x = fields.iter().next().unwrap();
                depend.push(x.0.to_string());
                setter.push(format!("{}:\"{}\"", x.0, x.1));
>>>>>>> 01c299ec
            }

            let mut input = format!(
                "make_input_struct!(
    {task_name}Input,
    ["
            );

            let mut not_depend = Vec::<String>::new();

            for (index, field) in task.input_args.iter().enumerate() {
                input = format!("{input}{}:{}", field.name, field.input_type);

                if index != task.input_args.len() - 1 {
                    input = format!("{input},");
                } else {
                    input =
                        format!("{input}],\n\t[Debug, Clone, Default, Serialize, Deserialize]);");
                }

                if depend.binary_search(&field.name).is_err() {
                    not_depend.push(format!("{}:{}", field.name, field.input_type));
                }
            }

            input_structs = format!(
                "{input_structs}
{input}
make_main_struct!(
    {task_name},
    {task_name}Input,
    [Debug, Clone, Default, Serialize, Deserialize, {}],
    {}
);
impl_new!(
    {task_name},
    {task_name}Input,
    [{}]
);
impl_setter!({task_name}, [{}]);
",
                self.get_task_kind(&task.kind).unwrap(),
                self.get_attributes(&task.attributes),
                not_depend.join(","),
                setter.join(",")
            );

            constructors = {
                let commons: Vec<String> = not_depend
                    .iter()
                    .map(|x| format!("input.{}", x.split(':').collect::<Vec<&str>>()[0]))
                    .collect();

                let commons = commons.join(",");

                format!(
                    "{constructors}\tlet {} = {}::new({}{}\"{}\".to_string());\n",
                    task.action_name.to_case(Case::Snake),
                    task_name,
                    commons,
                    if !commons.is_empty() { ", " } else { "" },
                    task.action_name.clone()
                )
            };
        }

        [input_structs, constructors]
    }

    /// Generates Rust code to call the `impl_execute_trait!` macro with the arguments as all
    /// of the task names
    ///
    /// # Arguments
    ///
    /// * `workflow_index` - The index of the workflow
    ///
    /// # Returns
    ///
    /// * A String containing the Rust code to call the `impl_execute_trait!` macro
    ///
    pub fn get_impl_execute_trait_code(&self, workflow_index: usize) -> String {
        let mut build_string = String::from("\nimpl_execute_trait!(");
        let len = self.workflows.borrow()[workflow_index].tasks.len();

        for (index, task) in self.workflows.borrow()[workflow_index]
            .tasks
            .iter()
            .enumerate()
        {
            build_string = format!("{build_string}{}", task.1.action_name.to_case(Case::Pascal));

            build_string = if index != len - 1 {
                format!("{build_string},")
            } else {
                format!("{build_string});\n")
            }
        }

        build_string
    }

    /// Generates Rust code to add workflow nodes and edges
    ///
    /// # Arguments
    ///
    /// * `workflow_index` - The index of the workflow
    ///
    /// # Returns
    ///
    /// * An array containing the Rust code to add workflow nodes and edges
    ///
    pub fn get_workflow_nodes_and_edges(&self, workflow_index: usize) -> [String; 2] {
        let mut execute_code = "\tlet result = workflow\n\t\t.init()?".to_string();

        let flow: Vec<String> = self.get_flow(workflow_index);

        if flow.is_empty() {
            return ["".to_string(), "".to_string()];
        }

        if flow.len() == 1 {
            return [
                format!(
                    "let {}_index = workflow.add_node(Box::new({}));\n",
                    flow[0].to_case(Case::Snake),
                    flow[0].to_case(Case::Snake)
                ),
                format!("{}\n\t\t.term(None)?;", execute_code),
            ];
        }

        let mut add_nodes_code = String::new();
        let mut add_edges_code = "\tworkflow.add_edges(&[\n".to_string();

        for index in 0..flow.len() - 1 {
            add_nodes_code = format!(
                "{add_nodes_code}\tlet {}_index = workflow.add_node(Box::new({}));\n",
                flow[index].to_case(Case::Snake),
                flow[index].to_case(Case::Snake)
            );

            add_edges_code = format!(
                "{add_edges_code}\t\t({}_index, {}_index),\n",
                flow[index].to_case(Case::Snake),
                flow[index + 1].to_case(Case::Snake)
            );

            execute_code = if index + 1 == flow.len() - 1 {
                match self.workflows.borrow()[workflow_index]
                    .tasks
                    .get(&flow[index + 1])
                    .unwrap()
                    .depend_on
                    .len()
                {
                    0 | 1 => {
                        format!(
                            "{execute_code}\n\t\t.term(Some({}_index))?;",
                            flow[index + 1].to_case(Case::Snake)
                        )
                    }

                    _ => {
                        format!(
                            "{execute_code}\n\t\t.pipe({}_index)?\n\t\t.term(None)?;",
                            flow[index + 1].to_case(Case::Snake)
                        )
                    }
                }
            } else {
                format!(
                    "{execute_code}\n\t\t.pipe({}_index)?",
                    flow[index + 1].to_case(Case::Snake)
                )
            };
        }

        add_nodes_code = format!(
            "{add_nodes_code}\tlet {}_index = workflow.add_node(Box::new({}));\n",
            flow[flow.len() - 1].to_case(Case::Snake),
            flow[flow.len() - 1].to_case(Case::Snake)
        );

        add_edges_code = format!("{add_edges_code}\t]);\n\n{execute_code}");

        [add_nodes_code, add_edges_code]
    }

    /// Generates the main Rust code for the workflow package and creates the `types.rs` file
    ///
    /// # Arguments
    ///
    /// * `workflow_index` - The index of the workflow
    ///
    /// # Returns
    ///
    /// * A String containing the Rust code to be written to `types.rs` file in the workflow package
    ///
    pub fn generate_types_rs_file_code(&self, workflow_index: usize) -> String {
        let structs = self.get_types_and_constructors(workflow_index);
        let workflow_nodes_and_edges = self.get_workflow_nodes_and_edges(workflow_index);

        let main_file = format!(
            "{}
{}            
{}
{}
{}
#[allow(dead_code, unused)]
pub fn main(args: Value) -> Result<Value, String> {{
    const LIMIT: usize = {};
    let mut workflow = WorkflowGraph::new(LIMIT);
    let input: Input = serde_json::from_value(args).map_err(|e| e.to_string())?;

{}
{}
{}
    let result = serde_json::to_value(result).unwrap();
    Ok(result)
}}
",
            self.get_macros(),
            self.get_user_defined_types(workflow_index),
            structs[0],
            self.get_common_inputs_type(workflow_index),
            self.get_impl_execute_trait_code(workflow_index),
            self.workflows.borrow()[workflow_index].tasks.len(),
            structs[1],
            workflow_nodes_and_edges[0],
            workflow_nodes_and_edges[1]
        );

        main_file
    }
}<|MERGE_RESOLUTION|>--- conflicted
+++ resolved
@@ -238,8 +238,8 @@
         for (_, task) in self.workflows.borrow()[workflow_index].tasks.iter() {
             let mut depend = Vec::<String>::new();
 
-            for (_, fields) in task.depend_on.iter() {
-                for key in fields.keys() {
+            for fields in task.depend_on.iter() {
+                for key in fields {
                     depend.push(key.to_string());
                 }
             }
@@ -306,17 +306,10 @@
             let mut setter = Vec::<String>::new();
             let mut map_setter = String::new();
 
-<<<<<<< HEAD
             for fields in task.depend_on.iter().by_ref(){
                 depend.push(fields.cur_field.clone());
 
                 setter.push(format!("{}:\"{}\"", fields.cur_field, fields.prev_field));
-=======
-            for fields in task.depend_on.values() {
-                let x = fields.iter().next().unwrap();
-                depend.push(x.0.to_string());
-                setter.push(format!("{}:\"{}\"", x.0, x.1));
->>>>>>> 01c299ec
             }
 
             let mut input = format!(
