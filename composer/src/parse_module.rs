use super::*;

impl Composer {
    /// Returns a string containing Rust code to create structs using macros
    ///
    /// # Returns
    ///
    /// * A String containing Rust code for creating structs using macros
    ///
    pub fn get_macros(&self) -> String {
        "use serde_json::Value;
use serde_derive::{Serialize, Deserialize};
use std::collections::HashMap;
use super::*;
use openwhisk_macro::*;

macro_rules! make_input_struct {
    (
        $x:ident,
        // list of field and it's type
        [$(
            $(#[$default_derive:stmt])?
            $visibility:vis $element:ident : $ty:ty),*],
        // list of derive macros
        [$($der:ident),*]
) => {
        #[derive($($der),*)]
            pub struct $x { 
            $(
                $(#[serde(default=$default_derive)])?
                $visibility  $element: $ty
            ),*
        }
    }
}

macro_rules! make_main_struct {
    (
        $name:ident,
        $input:ty,
        [$($der:ident),*],
        // list of attributes
        [$($key:ident : $val:expr),*],
        $output_field: ident
) => {
        #[derive($($der),*)]
        $(
            #[$key = $val]
        )*
        pub struct $name {
            action_name: String,
            pub input: $input,
<<<<<<< HEAD
            pub output: Value,
            pub mapout: Value
=======
            pub output: Value
>>>>>>> 2e96abff
        }
        impl $name{
            pub fn output(&self) -> Value {
                self.$output_field.clone()
            }
        }
    }
}

macro_rules! impl_new {
    (
        $name:ident,
        $input:ident,
        []
    ) => {
        impl $name{
            pub fn new(action_name:String) -> Self{
                Self{
                    action_name,
                    input: $input{
                        ..Default::default()
                    },
                    ..Default::default()
                }      
            }
        }
    };
    (
        $name:ident,
        $input:ident,
        [$($element:ident : $ty:ty),*]
    ) => {
        impl $name{
            pub fn new($( $element: $ty),*, action_name:String) -> Self{
                Self{
                    action_name,
                    input: $input{
                        $($element),*,
                        ..Default::default()
                    },
                    ..Default::default()
                }      
            }
        }
    }
}

macro_rules! impl_setter {
    (
        $name:ty,
        [$($element:ident : $key:expr),*]
    ) => {
        impl $name{
            pub fn setter(&mut self, val: Value) {
                $(
                let value = val.get($key).unwrap();
                self.input.$element = serde_json::from_value(value.clone()).unwrap();
                )*
            }
        }
    }
}

macro_rules! impl_map_setter {
    (
        $name:ty,
        $element:ident : $key:expr,  
        $typ_name : ty,
        $out:expr
    ) => {
        impl $name {
            pub fn setter(&mut self, val: Value) {
                
                    let value = val.get($key).unwrap();
                    let value = serde_json::from_value::<Vec<$typ_name>>(value.clone()).unwrap();
                    let mut map: HashMap<_, _> = value
                        .iter()
                        .map(|x| {
                            self.input.$element = x.to_owned() as $typ_name;
                            self.run();
                            (x.to_owned(), self.output.get($out).unwrap().to_owned())
                        })
                        .collect();
                    self.mapout = to_value(map).unwrap();
                
            }
        }
    }
    }

macro_rules! impl_concat_setter {
    (
        $name:ty,
        $input:ident
    ) => {
        impl $name{
            pub fn setter(&mut self, val: Value) {
                
                    let val: Vec<Value> = serde_json::from_value(val).unwrap();
                    let res = join_hashmap(
                        serde_json::from_value(val[0].to_owned()).unwrap(),
                        serde_json::from_value(val[1].to_owned()).unwrap(),
                    );
                    self.input.$input = res;
            }
        }
    }
}"
        .to_string()
    }

    /// Formats the attributes from the given HashMap into a specific string format
    /// This string will be passed to the macros as arguments
    ///
    /// # Arguments
    ///
    /// * `map` - A reference to the HashMap containing attribute key-value pairs
    ///
    /// # Returns
    ///
    /// * A String containing formatted attribute key-value pairs enclosed in square brackets
    ///
    /// This formats the value of the attributes as enclosed by double quots
    pub fn get_attributes(&self, map: &HashMap<String, String>) -> String {
        let mut attributes = "[".to_string();

        for (index, (k, v)) in map.iter().enumerate() {
            let k = k.to_case(Case::Pascal);

            attributes = format!("{attributes}{}:\"{}\"", k, v);

            if index != map.len() - 1 {
                attributes = format!("{attributes},")
            } else {
                break;
            }
        }

        format!("{attributes}]")
    }

    /// Formats the key-value pairs from the given HashMap into a specific string format
    /// This string will be passed to the macros as arguments
    /// # Arguments
    ///
    /// * `map` - A reference to the HashMap containing key-value pairs
    ///
    /// # Returns
    ///
    /// * A String containing formatted key-value pairs enclosed in square brackets
    ///
    pub fn parse_hashmap(&self, map: &HashMap<String, String>) -> String {
        let mut attributes = "[".to_string();

        for (index, (k, v)) in map.iter().enumerate() {
            attributes = format!("{attributes}{}:{}", k, v);

            if index != map.len() - 1 {
                attributes = format!("{attributes},")
            } else {
                break;
            }
        }

        format!("{attributes}]")
    }

    /// Validates the kind name of the task and returns the formatted kind if valid
    ///
    /// # Arguments
    ///
    /// * `kind` - A reference to the kind name of the task
    ///
    /// # Returns
    ///
    /// * An Ok Result containing the formatted kind if the input is valid
    /// * An Err Result with an ErrorKind::NotFound if the input is not valid
    ///
    pub fn get_task_kind(&self, kind: &str) -> Result<String, ErrorKind> {
        match kind.to_lowercase().as_str() {
            "openwhisk" => Ok("OpenWhisk".to_string()),
            "polkadot" => Ok("Polkadot".to_string()),
            _ => Err(ErrorKind::NotFound),
        }
    }

    /// Retrieves user-defined types and creates code to generate corresponding structs
    /// This method is invoked by the starlark_module
    ///
    /// # Arguments
    ///
    /// * `workflow_index` - The index of the workflow
    ///
    /// # Returns
    ///
    /// * A String containing code to create user-defined types as structs
    ///
    pub fn get_user_defined_types(&self, workflow_index: usize) -> String {
        let mut build_string = String::new();
        let custom_types = self.custom_types.borrow();

        if let Some(types) = self.workflows.borrow()[workflow_index]
            .custom_types
            .as_ref()
        {
            for type_ in types.iter() {
                let typ = custom_types.get(type_).unwrap();
                build_string = format!("{build_string}{typ}\n");
            }
        };

        build_string
    }

    /// Creates a Rust code to generate a struct with fields representing inputs not
    /// depending on any task
    ///
    /// # Arguments
    ///
    /// * `workflow_index` - The index of the workflow
    ///
    /// # Returns
    ///
    /// * A String containing Rust code to create a struct representing inputs not depending
    ///   on any task
    ///
    pub fn get_common_inputs_type(&self, workflow_index: usize) -> String {
        let mut common = Vec::<String>::new();

        let mut default_value_functions = String::new();

        for (_, task) in self.workflows.borrow()[workflow_index].tasks.iter() {
            let mut depend = Vec::<String>::new();

            for fields in task.depend_on.iter() {
                    depend.push(fields.cur_field.to_string());
            }

            for input in task.input_args.iter() {
                if !depend.contains(&input.name) {
                    if let Some(val) = input.default_value.as_ref() {
                        common.push(format!(
                            "#[\"{}_fn\"] {}:{}",
                            input.name, input.name, input.input_type
                        ));

                        let content = match input.input_type.as_str() {
                            "String" => format!("{val:?}.to_string()"),
                            _ => format!(
                                "let val = serde_json::from_str::<{}>({:?}).unwrap();\n\tval",
                                input.input_type, val
                            ),
                        };

                        let make_fn = format!(
                            "pub fn {}_fn() -> {}{{\n\t{}\n}}\n",
                            input.name, input.input_type, content
                        );
                        default_value_functions = format!("{default_value_functions}{make_fn}");
                    } else {
                        common.push(format!("{}:{}", input.name, input.input_type));
                    }
                };
            }
        }

        format!(
            "{default_value_functions}
make_input_struct!(
    Input,
    [{}],
    [Debug, Clone, Default, Serialize, Deserialize]
);",
            common.join(",")
        )
    }

    /// Generates Rust code to create structs for each task and its input, and creates object
    /// for these types inside the main function
    ///
    /// # Arguments
    ///
    /// * `workflow_index` - The index of the workflow
    ///
    /// # Returns
    ///
    /// * An array of Strings containing Rust code to create structs and objects for the
    ///   specified workflow
    ///
    pub fn get_types_and_constructors(&self, workflow_index: usize) -> [String; 2] {
        let mut constructors = String::new();
        let mut input_structs = String::new();

        for (task_name, task) in self.workflows.borrow()[workflow_index].tasks.iter() {
            let task_name = task_name.to_case(Case::Pascal);

            let mut depend = Vec::<String>::new();
            let mut setter = Vec::<String>::new();
            let mut map_setter = String::new();

            for fields in task.depend_on.iter().by_ref(){
                depend.push(fields.cur_field.clone());

                setter.push(format!("{}:\"{}\"", fields.cur_field, fields.prev_field));
            }

            let field = match &task.operation {
                Operation::Map(_) => "map",
                _ => "",
            };
            map_setter.push_str(&field);

            let mut input = format!(
                "make_input_struct!(
    {task_name}Input,
    ["
            );

            let mut not_depend = Vec::<String>::new();

            for (index, field) in task.input_args.iter().enumerate() {
                input = format!("{input}{}:{}", field.name, field.input_type);

                if index != task.input_args.len() - 1 {
                    input = format!("{input},");
                } else {
                    input =
                        format!("{input}],\n\t[Debug, Clone, Default, Serialize, Deserialize]);");
                }

                if depend.binary_search(&field.name).is_err() {
                    not_depend.push(format!("{}:{}", field.name, field.input_type));
                }
            }

            let setter_macro = match &task.operation {
                Operation::Map(field) => format!(
                    "impl_map_setter!({}, {}, {}, \"{}\");",
                    task_name,
                    setter.join(","),
                    task.input_args[0].input_type,
                    field
                ),
                Operation::Concat => format!(
                    "impl_concat_setter!({}, {});",
                    task_name, task.input_args[0].name
                ),
                _ => format!("impl_setter!({}, [{}]);", task_name, setter.join(",")),
            };

            input_structs = format!(
                "{input_structs}
{input}
make_main_struct!(
    {task_name},
    {task_name}Input,
    [Debug, Clone, Default, Serialize, Deserialize, {}],
    {},
    {}
);
impl_new!(
    {task_name},
    {task_name}Input,
    [{}]
);
{setter_macro}
",
                self.get_task_kind(&task.kind).unwrap(),
                self.get_attributes(&task.attributes),
                if let Operation::Map(_) = task.operation {
                    "mapout"
                } else {
                    "output"
                },
                not_depend.join(",")
            );

            constructors = {
                let commons: Vec<String> = not_depend
                    .iter()
                    .map(|x| format!("input.{}", x.split(':').collect::<Vec<&str>>()[0]))
                    .collect();

                let commons = commons.join(",");

                format!(
                    "{constructors}\tlet {} = {}::new({}{}\"{}\".to_string());\n",
                    task.action_name.to_case(Case::Snake),
                    task_name,
                    commons,
                    if !commons.is_empty() { ", " } else { "" },
                    task.action_name.clone()
                )
            };
        }

        [input_structs, constructors]
    }

    /// Generates Rust code to call the `impl_execute_trait!` macro with the arguments as all
    /// of the task names
    ///
    /// # Arguments
    ///
    /// * `workflow_index` - The index of the workflow
    ///
    /// # Returns
    ///
    /// * A String containing the Rust code to call the `impl_execute_trait!` macro
    ///
    pub fn get_impl_execute_trait_code(&self, workflow_index: usize) -> String {
        let mut build_string = String::from("\nimpl_execute_trait!(");
        let len = self.workflows.borrow()[workflow_index].tasks.len();

        for (index, task) in self.workflows.borrow()[workflow_index]
            .tasks
            .iter()
            .enumerate()
        {
            build_string = format!("{build_string}{}", task.1.action_name.to_case(Case::Pascal));

            build_string = if index != len - 1 {
                format!("{build_string},")
            } else {
                format!("{build_string});\n")
            }
        }

        build_string
    }

    /// Generates Rust code to add workflow nodes and edges
    ///
    /// # Arguments
    ///
    /// * `workflow_index` - The index of the workflow
    ///
    /// # Returns
    ///
    /// * An array containing the Rust code to add workflow nodes and edges
    ///
    pub fn get_workflow_nodes_and_edges(&self, workflow_index: usize) -> [String; 2] {
        let mut execute_code = "\tlet result = workflow\n\t\t.init()?".to_string();

        let flow: Vec<String> = self.get_flow(workflow_index);

        if flow.is_empty() {
            return ["".to_string(), "".to_string()];
        }

        if flow.len() == 1 {
            return [
                format!(
                    "let {}_index = workflow.add_node(Box::new({}));\n",
                    flow[0].to_case(Case::Snake),
                    flow[0].to_case(Case::Snake)
                ),
                format!("{}\n\t\t.term(None)?;", execute_code),
            ];
        }

        let mut add_nodes_code = String::new();
        let mut add_edges_code = "\tworkflow.add_edges(&[\n".to_string();

        for i in 0..flow.len() - 1 {
            add_nodes_code = format!(
                "{add_nodes_code}\tlet {}_index = workflow.add_node(Box::new({}));\n",
                flow[i].to_case(Case::Snake),
                flow[i].to_case(Case::Snake)
            );

            for (dependent_task_name, _) in self.workflows.borrow()[workflow_index]
                .tasks
                .get(&flow[i + 1])
                .unwrap()
                .depend_on
                .iter()
            {
                add_edges_code = format!(
                    "{add_edges_code}\t\t({}_index, {}_index),\n",
                    dependent_task_name.to_case(Case::Snake),
                    flow[i + 1].to_case(Case::Snake)
                );
            }

            execute_code = if i + 1 == flow.len() - 1 {
                match self.workflows.borrow()[workflow_index]
                    .tasks
                    .get(&flow[i + 1])
                    .unwrap()
                    .depend_on
                    .len()
                {
                    0 | 1 => {
                        format!(
                            "{execute_code}\n\t\t.term(Some({}_index))?;",
                            flow[i + 1].to_case(Case::Snake)
                        )
                    }

                    _ => {
                        format!(
                            "{execute_code}\n\t\t.pipe({}_index)?\n\t\t.term(None)?;",
                            flow[i + 1].to_case(Case::Snake)
                        )
                    }
                }
            } else {
                format!(
                    "{execute_code}\n\t\t.pipe({}_index)?",
                    flow[i + 1].to_case(Case::Snake)
                )
            };
        }

        add_nodes_code = format!(
            "{add_nodes_code}\tlet {}_index = workflow.add_node(Box::new({}));\n",
            flow[flow.len() - 1].to_case(Case::Snake),
            flow[flow.len() - 1].to_case(Case::Snake)
        );

        add_edges_code = format!("{add_edges_code}\t]);\n\n{execute_code}");

        [add_nodes_code, add_edges_code]
    }

    /// Generates the main Rust code for the workflow package and creates the `types.rs` file
    ///
    /// # Arguments
    ///
    /// * `workflow_index` - The index of the workflow
    ///
    /// # Returns
    ///
    /// * A String containing the Rust code to be written to `types.rs` file in the workflow package
    ///
    pub fn generate_types_rs_file_code(&self, workflow_index: usize) -> String {
        let structs = self.get_types_and_constructors(workflow_index);
        let workflow_nodes_and_edges = self.get_workflow_nodes_and_edges(workflow_index);

        let main_file = format!(
            "{}
{}            
{}
{}
{}
#[allow(dead_code, unused)]
pub fn main(args: Value) -> Result<Value, String> {{
    const LIMIT: usize = {};
    let mut workflow = WorkflowGraph::new(LIMIT);
    let input: Input = serde_json::from_value(args).map_err(|e| e.to_string())?;

{}
{}
{}
    let result = serde_json::to_value(result).unwrap();
    Ok(result)
}}
",
            self.get_macros(),
            self.get_user_defined_types(workflow_index),
            structs[0],
            self.get_common_inputs_type(workflow_index),
            self.get_impl_execute_trait_code(workflow_index),
            self.workflows.borrow()[workflow_index].tasks.len(),
            structs[1],
            workflow_nodes_and_edges[0],
            workflow_nodes_and_edges[1]
        );

        main_file
    }
}<|MERGE_RESOLUTION|>--- conflicted
+++ resolved
@@ -50,12 +50,8 @@
         pub struct $name {
             action_name: String,
             pub input: $input,
-<<<<<<< HEAD
             pub output: Value,
             pub mapout: Value
-=======
-            pub output: Value
->>>>>>> 2e96abff
         }
         impl $name{
             pub fn output(&self) -> Value {
@@ -527,7 +523,7 @@
                 flow[i].to_case(Case::Snake)
             );
 
-            for (dependent_task_name, _) in self.workflows.borrow()[workflow_index]
+            for dependent_task_name in self.workflows.borrow()[workflow_index]
                 .tasks
                 .get(&flow[i + 1])
                 .unwrap()
@@ -536,7 +532,7 @@
             {
                 add_edges_code = format!(
                     "{add_edges_code}\t\t({}_index, {}_index),\n",
-                    dependent_task_name.to_case(Case::Snake),
+                    dependent_task_name.task_name.to_case(Case::Snake),
                     flow[i + 1].to_case(Case::Snake)
                 );
             }
