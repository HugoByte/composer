--- conflicted
+++ resolved
@@ -141,12 +141,7 @@
             .depend_on
             .iter()
         {
-<<<<<<< HEAD
-            deps.push(d.task_name.clone());
-           
-=======
-            dependencies.push(task.0.clone());
->>>>>>> 01c299ec
+            dependencies.push(task.task_name.clone());
         }
 
         Some(dependencies)
@@ -216,54 +211,6 @@
         flow
     }
 
-<<<<<<< HEAD
-    pub fn get_task(&self, task_name: &str, workflow_index: usize) -> Task {
-        self.workflows.borrow()[workflow_index]
-            .tasks
-            .get(task_name)
-            .unwrap()
-            .clone()
-    }
-
-    pub fn get_task_input_data(&self, task_name: &str, task: &HashMap<String, String>) -> String {
-        let mut input = format!("{task_name}Input, [");
-
-        for (i, field) in task.iter().enumerate() {
-            input = format!("{input}{}:{}", field.0, field.1);
-
-            if i != task.len() - 1 {
-                input = format!("{input},");
-            } else {
-                input = format!("{input}]");
-            }
-        }
-
-        input
-    }
-
-    pub fn get_common_inputs(&self, workflow_index: usize) -> Vec<(String, String)> {
-        let mut common = Vec::<(String, String)>::new();
-
-        for (_, task) in self.workflows.borrow()[workflow_index].tasks.iter() {
-            let mut depend = Vec::<String>::new();
-
-            for fields in &task.depend_on {
-                for k in fields {
-                    depend.push(k.to_string());
-                }
-            }
-
-            for input in task.input_args.iter() {
-                if depend.binary_search(&input.name).is_err() {
-                    common.push((input.name.clone(), input.input_type.clone()));
-                };
-            }
-        }
-
-        common
-    }
-
-=======
     /// Copies the source directory and its files to the destination directory.
     ///
     /// # Arguments
@@ -275,7 +222,6 @@
     /// This method copies the source directory and all its files to the destination directory
     /// . If the `file` argument is provided, only the specified file is copied.
     ///
->>>>>>> 01c299ec
     fn copy_dir(&self, src: &Path, dest: &Path, file: Option<&str>) -> io::Result<()> {
         // Create the destination directory if it doesn't exist
         if !dest.exists() {
