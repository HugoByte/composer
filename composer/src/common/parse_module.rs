use super::*;

/// Validates the kind name of the task and returns the formatted kind if valid
///
/// # Arguments
///
/// * `kind` - A reference to the kind name of the task
///
/// # Returns
///
/// * An Ok Result containing the formatted kind if the input is valid
/// * An Err Result with an ErrorKind::NotFound if the input is not valid
///
pub fn get_task_kind(kind: &str) -> Result<String, ErrorKind> {
    match kind.to_lowercase().as_str() {
        "openwhisk" => Ok("OpenWhisk".to_string()),
        "polkadot" => Ok("Polkadot".to_string()),
        _ => Err(ErrorKind::NotFound),
    }
}

/// Returns a string containing Rust code to create structs using macros
///
/// # Returns
///
/// * A String containing Rust code for creating structs using macros
///
fn get_macros_code() -> String {
    "
use serde_derive::{Serialize, Deserialize};
use std::collections::HashMap;
use super::*;
use openwhisk_rust::*;

macro_rules! make_input_struct {
    (
        $x:ident,
        // list of field and it's type
        [$(
            $(#[$default_derive:stmt])?
            $visibility:vis $element:ident : $ty:ty),*],
        // list of derive macros
        [$($der:ident),*]
) => {
        #[derive($($der),*)]
            pub struct $x { 
            $(
                $(#[serde(default=$default_derive)])?
                $visibility  $element: $ty
            ),*
        }
    }
}

macro_rules! make_main_struct {
    (
        $name:ident,
        $input:ty,
        [$($der:ident),*],
        // list of attributes
        [$($key:ident : $val:expr),*],
        $output_field: ident
) => {
        #[derive($($der),*)]
        $(
            #[$key = $val]
        )*
        pub struct $name {
            action_name: String,
            pub input: $input,
            pub output: Value,
            pub mapout: Value
        }
        impl $name{
            pub fn output(&self) -> Value {
                self.$output_field.clone()
            }
        }
    }
}

macro_rules! impl_new {
    (
        $name:ident,
        $input:ident,
        []
    ) => {
        impl $name{
            pub fn new(action_name:String) -> Self{
                Self{
                    action_name,
                    input: $input{
                        ..Default::default()
                    },
                    ..Default::default()
                }      
            }
        }
    };
    (
        $name:ident,
        $input:ident,
        [$($element:ident : $ty:ty),*]
    ) => {
        impl $name{
            pub fn new($( $element: $ty),*, action_name:String) -> Self{
                Self{
                    action_name,
                    input: $input{
                        $($element),*,
                        ..Default::default()
                    },
                    ..Default::default()
                }      
            }
        }
    }
}

macro_rules! impl_setter {
    (
        $name:ty,
        [$($element:ident : $key:expr),*]
    ) => {
        impl $name{
            pub fn setter(&mut self, value: Value) {
                $(
                    let val = value.get($key).unwrap();
                    self.input.$element = serde_json::from_value(val.clone()).unwrap();
                )*
            }
        }
    }
}

macro_rules! impl_map_setter {
    (
        $name:ty,
        $element:ident : $key:expr,  
        $typ_name : ty,
        $out:expr
    ) => {
        impl $name {
            pub fn setter(&mut self, val: Value) {
                
                    let value = val.get($key).unwrap();
                    let value = serde_json::from_value::<Vec<$typ_name>>(value.clone()).unwrap();
                    let mut map: HashMap<_, _> = value
                        .iter()
                        .map(|x| {
                            self.input.$element = x.to_owned() as $typ_name;
                            self.run();
                            (x.to_owned(), self.output.get($out).unwrap().to_owned())
                        })
                        .collect();
                    self.mapout = to_value(map).unwrap();
                
            }
        }
    }
    }

macro_rules! impl_concat_setter {
    (
        $name:ty,
        $input:ident
    ) => {
        impl $name{
            pub fn setter(&mut self, val: Value) {
                
                    let val: Vec<Value> = serde_json::from_value(val).unwrap();
                    let res = join_hashmap(
                        serde_json::from_value(val[0].to_owned()).unwrap(),
                        serde_json::from_value(val[1].to_owned()).unwrap(),
                    );
                    self.input.$input = res;
            }
        }
    }
}"
    .to_string()
}

fn get_main_method_code_template(tasks_length: usize) -> String {
    format!(
        "#[allow(dead_code, unused)]
pub fn main(args: Value) -> Result<Value, String> {{
    const LIMIT: usize = {tasks_length};
    let mut workflow = WorkflowGraph::new(LIMIT);
    let input: Input = serde_json::from_value(args).map_err(|e| e.to_string())?;
"
    )
}

#[test]
fn test_get_main_method_code_template() {
    let output = get_main_method_code_template(4);

    assert_eq!(
        &output,
        "#[allow(dead_code, unused)]
pub fn main(args: Value) -> Result<Value, String> {
    const LIMIT: usize = 4;
    let mut workflow = WorkflowGraph::new(LIMIT);
    let input: Input = serde_json::from_value(args).map_err(|e| e.to_string())?;
"
    );
}

/// Formats the attributes from the given HashMap into a specific string format
/// This string will be passed to the macros as arguments
///
/// # Arguments
///
/// * `map` - A reference to the HashMap containing attribute key-value pairs
///
/// # Returns
///
/// * A String containing formatted attribute key-value pairs enclosed in square brackets
///
/// This formats the value of the attributes as enclosed by double quots
pub fn get_attributes(attributes: &HashMap<String, String>) -> String {
    let mut build_string = Vec::new();

    for (key, value) in attributes {
        build_string.push(format!("{}:\"{}\"", key.to_case(Case::Pascal), value));
    }

    format!("[{}]", build_string.join(","))
}

#[test]
fn test_get_attributes() {
    let mut attributes = HashMap::new();
    attributes.insert("key".to_string(), "value".to_string());

    let output = get_attributes(&attributes);
    assert_eq!(output, "[Key:\"value\"]");
}

fn get_default_value_functions_code(workflow: &Workflow) -> String {
    let mut default_value_functions = String::new();

    for task in workflow.tasks.values() {
        for input in task.input_arguments.iter() {
            if !input.is_depend {
                if let Some(val) = input.default_value.as_ref() {
                    let content = match input.input_type {
                        RustType::String => format!("{val:?}.to_string()"),
                        _ => format!(
                            "let val = serde_json::from_str::<{}>({:?}).unwrap();val",
                            input.input_type, val
                        ),
                    };

                    let make_fn = format!(
                        "pub fn {}_fn() -> {}{{{}}}\n",
                        input.name, input.input_type, content
                    );

                    default_value_functions.push_str(&make_fn);
                }
            };
        }
    }

    default_value_functions
}

#[test]
fn test_get_default_value_functions_code() {
    let task1 = Task {
        action_name: "task0".to_string(),
        input_arguments: vec![
            Input {
                name: "argument_1".to_string(),
                input_type: RustType::String,
                default_value: Some("value_x".to_string()),
                ..Default::default()
            },
            Input {
                name: "argument_2".to_string(),
                input_type: RustType::List(Box::new(RustType::String)),
                default_value: Some("[\"val1,\"val2\"]".to_string()),
                ..Default::default()
            },
        ],
        ..Default::default()
    };

    let mut tasks = HashMap::new();
    tasks.insert("task1".to_string(), task1);

    let workflow = Workflow {
        name: "test-workflow".to_string(),
        version: "0.0.1".to_string(),
        tasks,
    };

    let output = get_default_value_functions_code(&workflow);

    assert_eq!(
        output,
        "\
pub fn argument_1_fn() -> String{\"value_x\".to_string()}
pub fn argument_2_fn() -> Vec<String>{let val = serde_json::from_str::<Vec<String>>(\"[\\\"val1,\\\"val2\\\"]\").unwrap();val}
"
    )
}

/// Creates a Rust code to generate a struct with fields representing inputs not
/// depending on any task
///
/// # Arguments
///
/// * `workflow_index` - The index of the workflow
///
/// # Returns
///
/// * A String containing Rust code to create a struct representing inputs not depending
///   on any task
///
fn get_task_common_input_type_constructor(
    composer_custom_types: &HashMap<String, String>,
    workflow: &Workflow,
) -> String {
    let mut common = Vec::<String>::new();
    let mut workflow_custom_types = Vec::<String>::new();

    for task in workflow.tasks.values() {
        for input in task.input_arguments.iter() {
            if let RustType::Struct(name) = &input.input_type {
                workflow_custom_types.push(name.to_string());
            }

            if !input.is_depend {
                if input.default_value.as_ref().is_some() {
                    common.push(format!(
                        "#[\"{}_fn\"] {}:{}",
                        input.name, input.name, input.input_type
                    ));
                } else {
                    common.push(format!("{}:{}", input.name, input.input_type));
                };
            }
        }
    }

    let workflow_custom_types = if !workflow_custom_types.is_empty() {
        let mut build_string = String::new();

        for custom_type in workflow_custom_types.iter() {
            let typ = composer_custom_types.get(custom_type).unwrap();
            build_string = format!("{build_string}{typ}");
        }

        build_string
    } else {
        "".to_string()
    };
    format!(
        "{workflow_custom_types}
make_input_struct!(
Input,
[{}],
[Debug, Clone, Default, Serialize, Deserialize]
);",
        common.join(",")
    )
}

#[test]
fn test_get_task_common_input_type_constructor() {
    let task0 = Task {
        action_name: "task0".to_string(),
        input_arguments: vec![
            Input {
                name: "argument_1".to_string(),
                input_type: RustType::Boolean,
                is_depend: true,
                ..Default::default()
            },
            Input {
                name: "argument_2".to_string(),
                input_type: RustType::Int,
                ..Default::default()
            },
            Input {
                name: "argument_3".to_string(),
                input_type: RustType::List(Box::new(RustType::Uint)),
                ..Default::default()
            },
            Input {
                name: "argument_4".to_string(),
                input_type: RustType::Float,
                is_depend: true,
                ..Default::default()
            },
            Input {
                name: "argument_5".to_string(),
                input_type: RustType::String,
                ..Default::default()
            },
            Input {
                name: "argument_6".to_string(),
                input_type: RustType::HashMap(Box::new(RustType::Int), Box::new(RustType::Float)),
                ..Default::default()
            },
            Input {
                name: "argument_7".to_string(),
                input_type: RustType::Tuple(Box::new(RustType::Int), Box::new(RustType::Float)),
                ..Default::default()
            },
            Input {
                name: "argument_8".to_string(),
                input_type: RustType::Struct("Struct1".to_string()),
                ..Default::default()
            },
        ],
        ..Default::default()
    };

    let mut tasks = HashMap::new();
    tasks.insert("task0".to_string(), task0);

    let workflow = Workflow {
        name: "test-workflow".to_string(),
        version: "0.0.1".to_string(),
        tasks,
    };

    let mut custom_types = HashMap::new();

    custom_types.insert(
        "Struct1".to_string(),
        "make_input_struct!(\nStruct1,\n{field1:i32},\n[Default, Clone, Debug, Deserialize, Serialize]\n);".to_string());

    let output = get_task_common_input_type_constructor(&custom_types, &workflow);
    assert_eq!(
        &output,
        "\
make_input_struct!(
Struct1,
{field1:i32},
[Default, Clone, Debug, Deserialize, Serialize]
);
make_input_struct!(
Input,
[argument_2:i32,argument_3:Vec<u32>,argument_5:String,argument_6:HashMap<i32,f32>,argument_7:(i32,f32),argument_8:Struct1],
[Debug, Clone, Default, Serialize, Deserialize]
);")
}

fn get_task_type_constructors(workflow: &Workflow) -> String {
    let mut constructors = String::new();

    for task in workflow.tasks.values() {
        let mut parameters = String::new();

        for argument in task.input_arguments.iter() {
            if !argument.is_depend {
                parameters.push_str(&format!("input.{},", argument.name));
            }
        }

        let constructor = format!(
            "let {} = {}::new({}\"{}\".to_string());\n",
            task.action_name.to_case(Case::Snake),
            task.action_name.to_case(Case::Pascal),
            parameters,
            task.action_name.clone()
        );

        constructors.push_str(&constructor);
    }

    constructors
}

#[test]
fn test_get_task_type_constructors() {
    let task0 = Task {
        action_name: "task0".to_string(),
        input_arguments: vec![
            Input {
                name: "argument_1".to_string(),
                input_type: RustType::Boolean,
                ..Default::default()
            },
            Input {
                name: "argument_2".to_string(),
                input_type: RustType::Int,
                ..Default::default()
            },
        ],
        ..Default::default()
    };

    let mut tasks = HashMap::new();
    tasks.insert("task0".to_string(), task0);

    let workflow = Workflow {
        name: "test-workflow".to_string(),
        version: "0.0.1".to_string(),
        tasks,
    };

    let output = get_task_type_constructors(&workflow);

    assert_eq!(
        output,
        "let task_0 = Task0::new(input.argument_1,input.argument_2,\"task0\".to_string());\n"
    );
}

fn get_task_input_type_constructors(workflow: &Workflow) -> String {
    let mut input_type_build_string = String::new();

    for task in workflow.tasks.values() {
        let mut arguments = Vec::new();

        for field in task.input_arguments.iter() {
            arguments.push(format!("{}:{}", field.name, field.input_type));
        }

        input_type_build_string.push_str(&format!(
            "make_input_struct!(\n{}Input,\n[{}],\n[Debug, Clone, Default, Serialize, Deserialize]\n);",
            task.action_name.to_case(Case::Pascal),
            arguments.join(",")
        ));
    }

    input_type_build_string
}

#[test]
fn test_get_task_input_type_constructors() {
    let task0 = Task {
        action_name: "task0".to_string(),
        input_arguments: vec![
            Input {
                name: "argument_1".to_string(),
                input_type: RustType::Boolean,
                ..Default::default()
            },
            Input {
                name: "argument_2".to_string(),
                input_type: RustType::Int,
                ..Default::default()
            },
        ],
        ..Default::default()
    };

    let mut tasks = HashMap::new();
    tasks.insert("task0".to_string(), task0);

    let workflow = Workflow {
        name: "test-workflow".to_string(),
        version: "0.0.1".to_string(),
        tasks,
    };

    let output = get_task_input_type_constructors(&workflow);

    println!("{:?}", output);

    assert_eq!(
        output,
        "make_input_struct!(
Task0Input,
[argument_1:bool,argument_2:i32],
[Debug, Clone, Default, Serialize, Deserialize]
);"
    );
}

fn get_independent_fields(task: &Task) -> Vec<String> {
    let mut independent_fields = Vec::<String>::new();

    for field in task.input_arguments.iter() {
        if !field.is_depend {
            independent_fields.push(format!("{}:{}", field.name, field.input_type));
        }
    }

    independent_fields
}

#[test]
fn test_get_independent_fields() {
    let task0 = Task {
        action_name: "task0".to_string(),
        input_arguments: vec![
            Input {
                name: "argument_1".to_string(),
                input_type: RustType::Boolean,
                is_depend: true,
                ..Default::default()
            },
            Input {
                name: "argument_2".to_string(),
                input_type: RustType::Int,
                ..Default::default()
            },
        ],
        ..Default::default()
    };

    let output = get_independent_fields(&task0);

    assert_eq!(output, vec!["argument_2:i32"]);
}

/// Generates Rust code to create structs for each task and its input, and creates object
/// for these types inside the main function
///
/// # Arguments
///
/// * `workflow_index` - The index of the workflow
///
/// # Returns
///
/// * An array of Strings containing Rust code to create structs and objects for the
///   specified workflow
///
fn get_task_main_type_constructors(workflow: &Workflow) -> String {
    let mut input_structs = String::new();

    for (task_name, task) in workflow.tasks.iter() {
        let task_name = task_name.to_case(Case::Pascal);

        let independent_fields = get_independent_fields(task);

        let output_field = if task.operation.is_map() {
            "mapout"
        } else {
            "output"
        };

        input_structs = format!(
            "{input_structs}
make_main_struct!(
    {task_name},
    {task_name}Input,
    [Debug, Clone, Default, Serialize, Deserialize, {}],
    {},
    {}
);
impl_new!(
    {task_name},
    {task_name}Input,
    [{}]
);
",
            get_task_kind(&task.kind).unwrap(),
            get_attributes(&task.attributes),
            output_field,
            independent_fields.join(",")
        );
    }

    input_structs
}

#[test]
fn test_get_task_main_type_constructors() {
    let task0 = Task {
        action_name: "task0".to_string(),
        kind: "Openwhisk".to_string(),
        input_arguments: vec![
            Input {
                name: "argument_1".to_string(),
                input_type: RustType::Boolean,
                ..Default::default()
            },
            Input {
                name: "argument_2".to_string(),
                input_type: RustType::Int,
                ..Default::default()
            },
        ],
        ..Default::default()
    };

    let mut tasks = HashMap::new();
    tasks.insert("task0".to_string(), task0);

    let workflow = Workflow {
        name: "test-workflow".to_string(),
        version: "0.0.1".to_string(),
        tasks,
    };

    let output = get_task_main_type_constructors(&workflow);

    assert_eq!(
        output,
        "
make_main_struct!(
    Task0,
    Task0Input,
    [Debug, Clone, Default, Serialize, Deserialize, OpenWhisk],
    [],
    output
);
impl_new!(
    Task0,
    Task0Input,
    [argument_1:bool,argument_2:i32]
);
"
    );
}

fn get_impl_setters_code(workflow: &Workflow) -> String {
    let mut impl_setters_code = String::new();

    for (task_name, task) in workflow.tasks.iter() {
        let task_name = task_name.to_case(Case::Pascal);

        let mut setter_fields = Vec::<String>::new();

        for fields in task.depend_on.iter() {
            setter_fields.push(format!("{}:\"{}\"", fields.cur_field, fields.prev_field));
        }

        let setter_build_string = match &task.operation {
            Operation::Map(field) => format!(
                "impl_map_setter!({}, {}, {}, \"{}\");\n",
                task_name,
                setter_fields.join(","),
                task.input_arguments[0].input_type,
                field
            ),
            Operation::Concat => format!(
                "impl_concat_setter!({}, {});\n",
                task_name, task.input_arguments[0].name
            ),
            _ => format!(
                "impl_setter!({}, [{}]);\n",
                task_name,
                setter_fields.join(",")
            ),
        };

        impl_setters_code.push_str(&setter_build_string);
    }

    impl_setters_code
}

#[test]
fn test_get_impl_setters_code() {
    let task0 = Task {
        action_name: "task0".to_string(),
        kind: "Openwhisk".to_string(),
        input_arguments: vec![
            Input {
                name: "argument_1".to_string(),
                input_type: RustType::Boolean,
                is_depend: true,
                ..Default::default()
            },
            Input {
                name: "argument_2".to_string(),
                input_type: RustType::Int,
                ..Default::default()
            },
        ],
        depend_on: vec![Depend {
            task_name: "task1".to_string(),
            cur_field: "argument_1".to_string(),
            prev_field: "data_field".to_string(),
        }],
        ..Default::default()
    };

    let mut tasks = HashMap::new();
    tasks.insert("task0".to_string(), task0);

    let workflow = Workflow {
        name: "test-workflow".to_string(),
        version: "0.0.1".to_string(),
        tasks,
    };

    let output = get_impl_setters_code(&workflow);

    assert_eq!(
        output,
        "impl_setter!(Task0, [argument_1:\"data_field\"]);\n"
    );
}

/// Generates Rust code to call the `impl_execute_trait!` macro with the arguments as all
/// of the task names
///
/// # Arguments
///
/// * `workflow_index` - The index of the workflow
///
/// # Returns
///
/// * A String containing the Rust code to call the `impl_execute_trait!` macro
///
fn get_impl_execute_trait_code(workflow: &Workflow) -> String {
    let mut task_names = Vec::new();

    for task_name in workflow.tasks.keys() {
        task_names.push(task_name.to_case(Case::Pascal));
    }

    format!("impl_execute_trait!({});", task_names.join(","))
}

#[test]
fn test_get_impl_execute_trait_code() {
    let task0 = Task {
        action_name: "task0".to_string(),
        kind: "Openwhisk".to_string(),
        ..Default::default()
    };

    let task1 = Task {
        action_name: "task1".to_string(),
        kind: "Openwhisk".to_string(),
        ..Default::default()
    };

    let mut tasks = HashMap::new();
    tasks.insert("task0".to_string(), task0);
    tasks.insert("task1".to_string(), task1);

    let workflow = Workflow {
        name: "test-workflow".to_string(),
        version: "0.0.1".to_string(),
        tasks,
    };

    let output = get_impl_execute_trait_code(&workflow);
    assert!(
        output == "impl_execute_trait!(Task0,Task1);"
            || output == "impl_execute_trait!(Task1,Task0);"
    );
}

fn get_add_nodes_code(flow: &Vec<String>) -> String {
    let mut add_nodes_code = String::new();

    for i in 0..flow.len() {
        add_nodes_code.push_str(&format!(
            "let {}_index = workflow.add_node(Box::new({}));\n",
            flow[i].to_case(Case::Snake),
            flow[i].to_case(Case::Snake)
        ));
    }

    add_nodes_code
}

#[test]
fn test_get_add_nodes_code() {
    let flow = vec![
        "task0".to_string(),
        "task2".to_string(),
        "task1".to_string(),
        "task4".to_string(),
        "task3".to_string(),
    ];

    let output = get_add_nodes_code(&flow);

    assert_eq!(
        output,
        "\
let task_0_index = workflow.add_node(Box::new(task_0));
let task_2_index = workflow.add_node(Box::new(task_2));
let task_1_index = workflow.add_node(Box::new(task_1));
let task_4_index = workflow.add_node(Box::new(task_4));
let task_3_index = workflow.add_node(Box::new(task_3));
"
    )
}

fn get_add_edges_code(workflow: &Workflow, flow: &Vec<String>) -> String {
    let mut add_edges_code = "workflow.add_edges(&[\n".to_string();

    for index in 0..flow.len() - 1 {
        for dependent_task_name in workflow
            .tasks
            .get(&flow[index + 1])
            .unwrap()
            .depend_on
            .iter()
        {
            add_edges_code = format!(
                "{add_edges_code}({}_index, {}_index),\n",
                dependent_task_name.task_name.to_case(Case::Snake),
                flow[index + 1].to_case(Case::Snake)
            );
        }
    }

    format!("{add_edges_code}]);")
}

#[test]
fn test_get_add_edges_code() {
    let task0 = Task {
        action_name: "task0".to_string(),
        ..Default::default()
    };
    let task1 = Task {
        action_name: "task1".to_string(),
        depend_on: vec![Depend {
            task_name: "task0".to_string(),
            ..Default::default()
        }],
        ..Default::default()
    };

    let task2 = Task {
        action_name: "task2".to_string(),
        depend_on: vec![
            Depend {
                task_name: "task1".to_string(),
                ..Default::default()
            },
            Depend {
                task_name: "task0".to_string(),
                ..Default::default()
            },
        ],
        ..Default::default()
    };

    let task3 = Task {
        action_name: "task3".to_string(),
        depend_on: vec![Depend {
            task_name: "task2".to_string(),
            ..Default::default()
        }],
        ..Default::default()
    };

    let task4 = Task {
        action_name: "task4".to_string(),
        depend_on: vec![
            Depend {
                task_name: "task3".to_string(),
                ..Default::default()
            },
            Depend {
                task_name: "task2".to_string(),
                ..Default::default()
            },
        ],
        ..Default::default()
    };

    let mut tasks = HashMap::new();
    tasks.insert("task0".to_string(), task0);
    tasks.insert("task1".to_string(), task1);
    tasks.insert("task2".to_string(), task2);
    tasks.insert("task3".to_string(), task3);
    tasks.insert("task4".to_string(), task4);

    let workflow = Workflow {
        name: "test-workflow".to_string(),
        version: "0.0.1".to_string(),
        tasks,
    };

    let flow = workflow.get_flow();

    let output = get_add_edges_code(&workflow, &flow);

    assert_eq!(
        output,
        "\
workflow.add_edges(&[
(task_0_index, task_1_index),
(task_1_index, task_2_index),
(task_0_index, task_2_index),
(task_2_index, task_3_index),
(task_3_index, task_4_index),
(task_2_index, task_4_index),
]);"
    );
}

fn get_add_execute_workflow_code(workflow: &Workflow, flow: &Vec<String>) -> String {
    let mut execute_code = "let result = workflow\n.init()?".to_string();

    for task_index in 0..flow.len() - 1 {
        execute_code = if task_index + 1 == flow.len() - 1 {
            match workflow
                .tasks
                .get(&flow[task_index + 1])
                .unwrap()
                .depend_on
                .len()
            {
                0 | 1 => {
                    format!(
                        "{execute_code}\n.term(Some({}_index))?;",
                        flow[task_index + 1].to_case(Case::Snake)
                    )
                }

                _ => {
                    format!(
                        "{execute_code}\n.pipe({}_index)?\n.term(None)?;",
                        flow[task_index + 1].to_case(Case::Snake)
                    )
                }
            }
        } else {
            format!(
                "{execute_code}\n.pipe({}_index)?",
                flow[task_index + 1].to_case(Case::Snake)
            )
        }
    }

    execute_code
}

#[test]
fn test_get_add_execute_workflow_code(){
    let task0 = Task {
        action_name: "task0".to_string(),
        ..Default::default()
    };
    let task1 = Task {
        action_name: "task1".to_string(),
        depend_on: vec![Depend {
            task_name: "task0".to_string(),
            ..Default::default()
        }],
        ..Default::default()
    };

    let task2 = Task {
        action_name: "task2".to_string(),
        depend_on: vec![
            Depend {
                task_name: "task1".to_string(),
                ..Default::default()
            },
            Depend {
                task_name: "task0".to_string(),
                ..Default::default()
            },
        ],
        ..Default::default()
    };

    let task3 = Task {
        action_name: "task3".to_string(),
        depend_on: vec![Depend {
            task_name: "task2".to_string(),
            ..Default::default()
        }],
        ..Default::default()
    };

    let task4 = Task {
        action_name: "task4".to_string(),
        depend_on: vec![
            Depend {
                task_name: "task3".to_string(),
                ..Default::default()
            },
            Depend {
                task_name: "task2".to_string(),
                ..Default::default()
            },
        ],
        ..Default::default()
    };

    let mut tasks = HashMap::new();
    tasks.insert("task0".to_string(), task0);
    tasks.insert("task1".to_string(), task1);
    tasks.insert("task2".to_string(), task2);
    tasks.insert("task3".to_string(), task3);
    tasks.insert("task4".to_string(), task4);

    let workflow = Workflow {
        name: "test-workflow".to_string(),
        version: "0.0.1".to_string(),
        tasks,
    };

    let flow = workflow.get_flow();

    let output = get_add_execute_workflow_code(&workflow, &flow);
    
    assert_eq!(
        output,
        "\
let result = workflow
.init()?
.pipe(task_1_index)?
.pipe(task_2_index)?
.pipe(task_3_index)?
.pipe(task_4_index)?
.term(None)?;"
    );

}

/// Generates Rust code to add workflow nodes and edges
///
/// # Arguments
///
/// * `workflow_index` - The index of the workflow
///
/// # Returns
///
/// * An array containing the Rust code to add workflow nodes and edges
///
fn get_workflow_nodes_and_edges_code(workflow: &Workflow) -> String {
    let flow: Vec<String> = workflow.get_flow();

    if flow.is_empty() {
        return "".to_string();
    }

    if flow.len() == 1 {
        return format!(
            "\
let {}_index = workflow.add_node(Box::new({}));
\tlet result = workflow\n\t\t.init()?
\t\t.term(None)?;
Ok(result)
",
            flow[0].to_case(Case::Snake),
            flow[0].to_case(Case::Snake)
        );
    }

    format!(
        "{}\n{}\n{}let result = serde_json::to_value(result).unwrap();\nOk(result)",
        get_add_nodes_code(&flow),
        get_add_edges_code(workflow, &flow),
        get_add_execute_workflow_code(workflow, &flow),
    )
}

/// Generates the main Rust code for the workflow package and creates the `types.rs` file
///
/// # Arguments
///
/// * `workflow_index` - The index of the workflow
///
/// # Returns
///
/// * A String containing the Rust code to be written to `types.rs` file in the workflow package
///
pub fn generate_types_rs_file_code(
    workflow: &Workflow,
    custom_types: &HashMap<String, String>,
) -> String {
    let main_file = format!(
        "{}\n{}\n{}\n{}\n{}\n{}\n{}\n{}\n{}\n{}}}",
<<<<<<< HEAD
=======
        add_polkadot_openwhisk(workflow),
>>>>>>> a3b00758
        get_macros_code(),
        get_task_input_type_constructors(workflow),
        get_task_main_type_constructors(workflow),
        get_impl_setters_code(workflow),
        get_default_value_functions_code(workflow),
        get_task_common_input_type_constructor(custom_types, workflow),
        get_impl_execute_trait_code(workflow),
        get_main_method_code_template(workflow.tasks.len()),
        get_task_type_constructors(workflow),
        get_workflow_nodes_and_edges_code(workflow)
    );
    main_file
}

fn get_openwhisk_kind_dependencies() -> String {
    "\

openwhisk_macro = \"0.1.6\"

"
    .to_string()
}

fn get_polkadot_kind_dependencies() -> String {
    // some of the polkadot dependencies
    "substrate_macro = \"0.1.3\"
    pallet-staking = { git = \"https://github.com/paritytech/substrate.git\", package = \"pallet-staking\", rev = \"eb1a2a8\" }
    substrate-api-client = { git = \"https://github.com/HugoByte/substrate-api-client.git\", default-features = false, features = [\"staking-xt\"], branch =\"wasm-support\"}
sp-core = { version = \"6.0.0\", default-features = false, features = [\"full_crypto\"], git = \"https://github.com/paritytech/substrate.git\", rev = \"eb1a2a8\" }
sp-runtime = { version = \"6.0.0\", default-features = false, git = \"https://github.com/paritytech/substrate.git\", rev = \"eb1a2a8\" }
     "
        .to_string()
}

pub fn generate_cargo_toml_dependencies(workflow: &Workflow) -> String {
    // 0th index-openwhisk, 1st index-polkadot
    let kinds = get_common_kind(workflow);

    let mut toml_dependencies = String::new();

    if kinds[0] {
        toml_dependencies = format!("{}", get_openwhisk_kind_dependencies());
    }

    if kinds[1] {
        toml_dependencies = format!("{}", get_polkadot_kind_dependencies());
    }

    if kinds[0] && kinds[1] {
        toml_dependencies = handle_multiple_dependency();
    }

    toml_dependencies
}

pub fn handle_multiple_dependency() -> String {
    let openwhisk_dependency = get_openwhisk_kind_dependencies();
    let polkadot_dependency = get_polkadot_kind_dependencies();

    let combined_dependencies = format!("{}{}", openwhisk_dependency, polkadot_dependency);
    combined_dependencies
}

pub fn get_polkadot() -> String {
    "\
    use substrate_macro::Polkadot;
    use sp_core::H256;

    "
    .to_string()
}

pub fn get_openwhisk() -> String {
    "\
    use openwhisk_macro::*;
    
    "
    .to_string()
}

pub fn add_polkadot_openwhisk(workflow: &Workflow) -> String {
    let kinds = get_common_kind(workflow);

    let mut toml_dependencies = String::new();

    if kinds[0] {
        toml_dependencies = format!("{}", get_openwhisk());
    }

    if kinds[1] {
        toml_dependencies = format!("{}", get_polkadot());
    }

    if kinds[0] && kinds[1] {
        toml_dependencies = handle_multiple_kinds();
    }

    toml_dependencies
}

pub fn staking_ledger() -> String {
    "\
use sp_runtime::AccountId32;

#[derive(Clone, Eq, PartialEq, Ord, PartialOrd, Encode, Decode, Debug)]
 pub struct StakingLedger {
 pub stash: AccountId32,
 #[codec(compact)]
 pub total: u128,
 #[codec(compact)]
 pub active: u128,
 pub unlocking: Vec<u32>,
 pub claimed_rewards: Vec<u32>,
}
    "
    .to_string()
}

pub fn get_struct_stake_ledger(workflow: &Workflow) -> String {
    let kinds = get_common_kind(workflow);

    let mut toml_dependencies = String::new();

    if kinds[1] {
        toml_dependencies = format!("{}", staking_ledger());
    }

    toml_dependencies
}

pub fn get_common_kind(workflow: &Workflow) -> [bool; 2] {
    let mut kinds = [false, false];

    for task in workflow.tasks.values() {
        match task.kind.to_lowercase().as_str() {
            "openwhisk" => {
                if !kinds[0] {
                    kinds[0] = true
                }
            }
            "polkadot" => {
                if !kinds[1] {
                    kinds[1] = true
                }
            }
            _ => (),
        }

        if kinds[0] && kinds[1] {
            break;
        }
    }

    kinds
}

pub fn handle_multiple_kinds() -> String {
    let openwhisk = get_openwhisk();
    let polkadot = get_polkadot();

    let combined_dependencies = format!("{}{}", openwhisk, polkadot);
    combined_dependencies
}<|MERGE_RESOLUTION|>--- conflicted
+++ resolved
@@ -1165,11 +1165,8 @@
     custom_types: &HashMap<String, String>,
 ) -> String {
     let main_file = format!(
-        "{}\n{}\n{}\n{}\n{}\n{}\n{}\n{}\n{}\n{}}}",
-<<<<<<< HEAD
-=======
+        "{}\n{}\n{}\n{}\n{}\n{}\n{}\n{}\n{}\n{}\n{}}}",
         add_polkadot_openwhisk(workflow),
->>>>>>> a3b00758
         get_macros_code(),
         get_task_input_type_constructors(workflow),
         get_task_main_type_constructors(workflow),
@@ -1185,8 +1182,7 @@
 }
 
 fn get_openwhisk_kind_dependencies() -> String {
-    "\
-
+    "
 openwhisk_macro = \"0.1.6\"
 
 "
