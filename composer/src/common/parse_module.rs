--- conflicted
+++ resolved
@@ -58,7 +58,6 @@
 use std::collections::HashMap;
 use super::*;
 use openwhisk_macro::*;
-
 
 macro_rules! make_input_struct {
     (
@@ -576,7 +575,47 @@
         execute_code = get_task_flow_type(&workflow, &flow, i, &execute_code);
     }
 
-<<<<<<< HEAD
+    execute_code
+}
+
+/// Generates Rust code to add workflow nodes and edges
+///
+/// # Arguments
+///
+/// * `workflow_index` - The index of the workflow
+///
+/// # Returns
+///
+/// * An array containing the Rust code to add workflow nodes and edges
+///
+fn get_workflow_nodes_and_edges_code(workflow: &Workflow) -> String {
+    let flow: Vec<String> = workflow.get_flow();
+
+    if flow.is_empty() {
+        return "".to_string();
+    }
+
+    if flow.len() == 1 {
+        return format!(
+            "\
+let {}_index = workflow.add_node(Box::new({}));
+\tlet result = workflow\n\t\t.init()?
+\t\t.term(None)?;
+Ok(result)
+",
+            flow[0].to_case(Case::Snake),
+            flow[0].to_case(Case::Snake)
+        );
+    }
+
+    format!(
+        "{}\n{}\n{}let result = serde_json::to_value(result).unwrap();\nOk(result)",
+        get_add_nodes_code(&flow),
+        get_add_edges_code(workflow, &flow),
+        get_add_execute_worklow_code(workflow, &flow),
+    )
+}
+
     /// Generates the main Rust code for the workflow package and creates the `types.rs` file
     ///
     /// # Arguments
@@ -592,7 +631,7 @@
         let workflow_nodes_and_edges = self.get_workflow_nodes_and_edges(workflow_index);
 
         let main_file = format!(
-            "{} {}       
+            "{}            
 {}
 {}
 {}
@@ -601,38 +640,14 @@
     const LIMIT: usize = {};
     let mut workflow = WorkflowGraph::new(LIMIT);
     let input: Input = serde_json::from_value(args).map_err(|e| e.to_string())?;
-=======
-    execute_code
-}
-
-/// Generates Rust code to add workflow nodes and edges
-///
-/// # Arguments
-///
-/// * `workflow_index` - The index of the workflow
-///
-/// # Returns
-///
-/// * An array containing the Rust code to add workflow nodes and edges
-///
-fn get_workflow_nodes_and_edges_code(workflow: &Workflow) -> String {
-    let flow: Vec<String> = workflow.get_flow();
-
-    if flow.is_empty() {
-        return "".to_string();
-    }
->>>>>>> 0c2667c6
-
-    if flow.len() == 1 {
-        return format!(
-            "\
-let {}_index = workflow.add_node(Box::new({}));
-\tlet result = workflow\n\t\t.init()?
-\t\t.term(None)?;
-Ok(result)
+
+{}
+{}
+{}
+    let result = serde_json::to_value(result).unwrap();
+    Ok(result)
+}}
 ",
-<<<<<<< HEAD
-            self.add_polkadot_openwhisk(workflow_index),
             self.get_macros(),
             structs[0],
             self.get_common_inputs_type(workflow_index),
@@ -641,186 +656,8 @@
             structs[1],
             workflow_nodes_and_edges[0],
             workflow_nodes_and_edges[1]
-=======
-            flow[0].to_case(Case::Snake),
-            flow[0].to_case(Case::Snake)
->>>>>>> 0c2667c6
         );
-    }
-
-<<<<<<< HEAD
-    fn get_openwhisk_kind_dependencies(&self) -> String {
-        "\
-openwhisk-rust = \"0.1.2\"
-
-"
-        .to_string()
-    }
-
-    fn get_polkadot_kind_dependencies(&self) -> String {
-        // some of the polkadot dependencies
-        "substrate_macro = \"0.1.3\"
-        openwhisk-rust = \"0.1.2\"
-        pallet-staking = { git = \"https://github.com/paritytech/substrate.git\", package = \"pallet-staking\", rev = \"eb1a2a8\" }
-        substrate-api-client = { git = \"https://github.com/HugoByte/substrate-api-client.git\", default-features = false, features = [\"staking-xt\"], branch =\"wasm-support\"}
-sp-core = { version = \"6.0.0\", default-features = false, features = [\"full_crypto\"], git = \"https://github.com/paritytech/substrate.git\", rev = \"eb1a2a8\" }
-sp-runtime = { version = \"6.0.0\", default-features = false, git = \"https://github.com/paritytech/substrate.git\", rev = \"eb1a2a8\" }
-         "
-            .to_string()
-    }
-
-    pub fn generate_cargo_toml_dependencies(&self, workflow_index: usize) -> String {
-        // 0th index-openwhisk, 1st index-polkadot
-        let  kinds = self.get_common_kind(workflow_index);
-        
-        let mut toml_dependencies = String::new();
-
-        if kinds[0] {
-            toml_dependencies = format!("{}", self.get_openwhisk_kind_dependencies());
-        }
-
-        if kinds[1] {
-            toml_dependencies = format!("{}", self.get_polkadot_kind_dependencies());
-        }
-
-        if kinds[0] && kinds[1] {
-            toml_dependencies = self.get_polkadot_kind_dependencies();
-        }
-
-        toml_dependencies
-    }
-
-    pub fn get_polkadot(&self) -> String {
-        "\
-        use substrate_macro::Polkadot;
-        use sp_core::H256;
-        use openwhisk_rust::*;
-    
-        "
-        .to_string()
-    }
-
-    pub fn get_openwhisk(&self) -> String {
-        "\
-        use openwhisk_rust::*;
-       
-        
-        "
-        .to_string()
-    }
-
-    pub fn add_polkadot_openwhisk(&self, workflow_index: usize) -> String {
-        let kinds = self.get_common_kind(workflow_index);
-        
-        let mut toml_dependencies = String::new();
-
-        if kinds[0] {
-            toml_dependencies = format!("{}", self.get_openwhisk());
-        }
-
-        if kinds[1] {
-            toml_dependencies = format!("{}", self.get_polkadot());
-        }
-
-        if kinds[0] && kinds[1] {
-            toml_dependencies = self.get_polkadot();
-        }
-
-        toml_dependencies
-    }
-
-    pub fn staking_ledger(&self) -> String{
-        "\
-    use sp_runtime::AccountId32;
-
-    #[derive(Clone, Eq, PartialEq, Ord, PartialOrd, Encode, Decode, Debug)]
-     pub struct StakingLedger {
-     pub stash: AccountId32,
-     #[codec(compact)]
-     pub total: u128,
-     #[codec(compact)]
-     pub active: u128,
-     pub unlocking: Vec<u32>,
-     pub claimed_rewards: Vec<u32>,
- }
-        "
-        .to_string()
-    }
-
-    pub fn get_struct_stake_ledger(&self, workflow_index: usize) -> String{
-        let kinds = self.get_common_kind(workflow_index);
-
-        let mut toml_dependencies = String::new();
-
-        if kinds[1] {
-            toml_dependencies = format!("{}", self.staking_ledger());
-        }
-
-        toml_dependencies
-
-    }
-
-    pub fn get_common_kind(&self, workflow_index: usize) -> [bool; 2]{
-        let mut kinds = [false, false];
-
-        for task in self.workflows.borrow()[workflow_index].tasks.values() {
-            match task.kind.to_lowercase().as_str() {
-                "openwhisk" => {
-                    if !kinds[0] {
-                        kinds[0] = true
-                    }
-                }
-                "polkadot" => {
-                    if !kinds[1] {
-                        kinds[1] = true
-                    }
-                }
-                _ => (),
-            }
-
-            if kinds[0] && kinds[1] {
-                break;
-            }
-        }
-    
-        kinds
-    }
-    
-=======
-    format!(
-        "{}\n{}\n{}let result = serde_json::to_value(result).unwrap();\nOk(result)",
-        get_add_nodes_code(&flow),
-        get_add_edges_code(workflow, &flow),
-        get_add_execute_worklow_code(workflow, &flow),
-    )
-}
-
-/// Generates the main Rust code for the workflow package and creates the `types.rs` file
-///
-/// # Arguments
-///
-/// * `workflow_index` - The index of the workflow
-///
-/// # Returns
-///
-/// * A String containing the Rust code to be written to `types.rs` file in the workflow package
-///
-pub fn generate_types_rs_file_code(
-    workflow: &Workflow,
-    custom_types: &HashMap<String, String>,
-) -> String {
-    let main_file = format!(
-        "{}\n{}\n{}\n{}\n{}\n{}\n{}\n{}\n{}}}",
-        get_macros_code(),
-        get_task_input_type_constructors(workflow),
-        get_task_main_type_constructors(workflow),
-        get_impl_setters_code(workflow),
-        get_task_common_input_type_constructor(custom_types, workflow),
-        get_impl_execute_trait_code(workflow),
-        get_main_method_code_template(workflow.tasks.len()),
-        get_task_type_constructors(workflow),
-        get_workflow_nodes_and_edges_code(workflow)
-    );
-    main_file
->>>>>>> 0c2667c6
+
+        main_file
+    }
 }