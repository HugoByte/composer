--- conflicted
+++ resolved
@@ -70,121 +70,9 @@
         }
     }
 
-<<<<<<< HEAD
     pub fn build(&self, verbose: bool, pb: &mut ProgressBar, temp_dir: &PathBuf) {
         pb.inc(10 / self.config_files.len() as u64);
 
-=======
-    /// Adds a custom type that is created by the user inside the config.
-    /// This method is called by the starlark_module.
-    ///
-    /// # Arguments
-    ///
-    /// * `type_name` - A string slice that holds the name of the struct for the custom type
-    /// * `build_string` - A string that holds the Rust code, which uses macros to create a struct
-    ///
-    pub fn add_custom_type(&self, type_name: &str, build_string: String) {
-        self.custom_types
-            .borrow_mut()
-            .insert(type_name.to_string(), build_string);
-    }
-
-    /// Finds the list of dependencies that the given task depends on.
-    ///
-    /// # Arguments
-    ///
-    /// * `task_name` - A string slice that holds the name of the task
-    /// * `workflow_index` - A integer that holds the index of the workflow where the given
-    ///   task is stored
-    ///
-    /// # Returns
-    ///
-    /// * `Option<Vec<String>>` - An option containing a vector of dependencies if the task is
-    ///   found, or None if the task have no dependency
-    ///
-    pub fn get_dependencies(&self, task_name: &str, workflow_index: usize) -> Option<Vec<String>> {
-        let mut dependencies = Vec::<String>::new();
-
-        for task in self.workflows.borrow()[workflow_index]
-            .tasks
-            .get(task_name)
-            .unwrap()
-            .depend_on
-            .iter()
-        {
-            dependencies.push(task.task_name.clone());
-        }
-
-        Some(dependencies)
-    }
-
-    /// Performs depth-first search (DFS) in the workflow subgraph.
-    /// This method is invoked within the get_flow method to perform `Topological-Sorting`
-    /// # Arguments
-    ///
-    /// * `task_name` - A string slice that holds the name of the task where the DFS should start
-    /// * `visited` - A mutable reference to a HashMap that holds the list of task (node) names
-    ///   and a boolean indicating whether it has been traversed
-    /// * `flow` - A mutable reference to a vector of strings that stores the flow of the DFS
-    ///   traversal
-    /// * `workflow_index` - An integer that holds the index of the workflow where the given
-    ///   task is located
-    ///
-    fn dfs(
-        &self,
-        task_name: &str,
-        visited: &mut HashMap<String, bool>,
-        flow: &mut Vec<String>,
-        workflow_index: usize,
-    ) {
-        visited.insert(task_name.to_string(), true);
-
-        for depend_task in self
-            .get_dependencies(task_name, workflow_index)
-            .unwrap()
-            .iter()
-        {
-            if !visited[depend_task] {
-                self.dfs(depend_task, visited, flow, workflow_index);
-            }
-        }
-
-        flow.push(task_name.to_string());
-    }
-
-    /// Performs topological sort in the workflow graph.
-    /// This method is invoked by the parse_module.
-    ///
-    /// # Arguments
-    ///
-    /// * `workflow_index` - An integer that holds the index of the workflow for which
-    ///   topological sort is to be performed
-    ///
-    /// # Returns
-    ///
-    /// * `Vec<String>` - A vector containing the list of task names in the order of the
-    ///   topological sort
-    ///
-    pub fn get_flow(&self, workflow_index: usize) -> Vec<String> {
-        let mut visited = HashMap::<String, bool>::new();
-        let mut flow = Vec::<String>::new();
-
-        for task in self.workflows.borrow()[workflow_index].tasks.iter() {
-            visited.insert(task.0.to_string(), false);
-        }
-
-        for task in self.workflows.borrow()[workflow_index].tasks.iter() {
-            if !visited[task.0] {
-                self.dfs(task.0, &mut visited, &mut flow, workflow_index)
-            }
-        }
-
-        flow
-    }
-
-    pub fn build(&self, verbose: bool, progress_bar: &mut ProgressBar, temp_dir: &PathBuf) {
-        progress_bar.inc((12 / self.config_files.len()).try_into().unwrap());
->>>>>>> 2410337c
         if verbose {
             Command::new("rustup")
                 .current_dir(temp_dir.join("boilerplate"))
@@ -210,18 +98,10 @@
         &self,
         types_rs: &str,
         workflow_name: String,
-<<<<<<< HEAD
-        pb: &mut ProgressBar,
-    ) -> PathBuf {
-        pb.inc(5 / self.config_files.len() as u64);
-        let temp_dir = std::env::temp_dir().join(workflow_name);
-=======
-        verbose: bool,
         progress_bar: &mut ProgressBar,
-    ) {
+    ) -> PathBuf{
         progress_bar.inc((12 / self.config_files.len()).try_into().unwrap());
         let temp_dir = std::env::temp_dir().join(&workflow_name);
->>>>>>> 2410337c
         let curr = temp_dir.join("boilerplate");
 
         std::fs::create_dir_all(curr.clone().join("src")).unwrap();
@@ -240,32 +120,9 @@
         std::fs::write(temp_path, &TRAIT[..]).unwrap();
 
         let cargo_path = curr.join("Cargo.toml");
-<<<<<<< HEAD
         std::fs::write(cargo_path, &CARGO[..]).unwrap();
 
-        pb.inc(10 / self.config_files.len() as u64);
-
         temp_dir
-=======
-        std::fs::write(&cargo_path, &CARGO[..]).unwrap();
-
-        progress_bar.inc((12 / self.config_files.len()).try_into().unwrap());
-        let wasm_path = format!(
-            "{}/target/wasm32-wasi/release/boilerplate.wasm",
-            curr.as_path().to_str().unwrap()
-        );
-
-        self.build(verbose, progress_bar, &temp_dir);
-
-        fs::copy(
-            wasm_path,
-            &std::env::current_dir()
-                .unwrap()
-                .join(format!("{workflow_name}.wasm")),
-        )
-        .unwrap();
-        fs::remove_dir_all(temp_dir).unwrap();
->>>>>>> 2410337c
     }
 
     fn compile_starlark(&self, config: &str) -> Result<(), anyhow::Error> {
@@ -325,14 +182,14 @@
     ///
     /// * `current_path` - A reference to the Path indicating the current working directory
     ///
-    pub fn generate(&self, verbose: bool, progress_bar: &mut ProgressBar) -> Result<(), Error> {
+    pub fn generate_wasm(&self, verbose: bool, progress_bar: &mut ProgressBar) -> Result<(), Error> {
         // Getting the current working directory
-<<<<<<< HEAD
-        pb.inc(10 / self.config_files.len() as u64);
+        progress_bar.inc((12 / self.config_files.len()).try_into().unwrap());
 
         for config in self.config_files.iter() {
-            self.compile_starlark(config)?;
-            pb.inc(5 / self.config_files.len() as u64);
+            self.compile_starlark(config)?; 
+            progress_bar.inc((12 / self.config_files.len()).try_into().unwrap());
+
         }
 
         let composer_custom_types = self.custom_types.borrow();
@@ -340,29 +197,10 @@
         for (workflow_index, workflow) in self.workflows.borrow().iter().enumerate() {
             if workflow.tasks.is_empty() {
                 continue;
-=======
-        progress_bar.inc((12 / self.config_files.len()).try_into().unwrap());
-        for config in self.config_files.iter() {
-            let composer = self.compile_starlark(config);
+            }
+
+            let workflow_name = format!("{}_{}", workflow.name, workflow.version);
             progress_bar.inc((12 / self.config_files.len()).try_into().unwrap());
-
-            for (workflow_index, workflow) in composer.workflows.borrow().iter().enumerate() {
-                if workflow.tasks.is_empty() {
-                    continue;
-                }
-                let workflow_name = format!("{}_{}", workflow.name, workflow.version);
-                progress_bar.inc((12 / self.config_files.len()).try_into().unwrap());
-                self.copy_boilerplate(
-                    &composer.generate_types_rs_file_code(workflow_index),
-                    workflow_name,
-                    verbose,
-                    progress_bar,
-                );
->>>>>>> 2410337c
-            }
-
-            let workflow_name = format!("{}_{}", workflow.name, workflow.version);
-            pb.inc(10 / self.config_files.len() as u64);
 
             let temp_dir = self.copy_boilerplate(
                 &generate_types_rs_file_code(
@@ -370,10 +208,10 @@
                     &composer_custom_types,
                 ),
                 workflow_name.clone(),
-                pb,
+                progress_bar,
             );
 
-            self.build(verbose, pb, &temp_dir);
+            self.build(verbose, progress_bar, &temp_dir);
 
             let wasm_path = format!(
                 "{}/boilerplate/target/wasm32-wasi/release/boilerplate.wasm",
