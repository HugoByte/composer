use std::io::Write;
use std::{fs::OpenOptions, path::Path};

use super::*;

const COMMON: &str = include_str!("../../../boilerplate/src/common.rs");
const LIB: &str = include_str!("../../../boilerplate/src/lib.rs");
const TRAIT: &str = include_str!("../../../boilerplate/src/traits.rs");
const CARGO: &str = include_str!("../../../boilerplate/Cargo.toml");

#[derive(Debug, ProvidesStaticType, Default)]
pub struct Composer {
    pub config_files: Vec<String>,
    pub workflows: RefCell<Vec<Workflow>>,
    pub custom_types: RefCell<HashMap<String, String>>,
}

impl Composer {
    /// Adds config file to the composer
    /// This method is called by the user
    ///
    /// # Arguments
    ///
    /// * `config` - A string slice that holds the of the config file along with its name
    ///
    /// # Example
    ///
    /// ```
    /// use composer::Composer;
    /// let mut composer = Composer::default();
    /// composer.add_config("config/path/config_file_name_here");
    /// ```
    pub fn add_config(&mut self, config: &str) {
        self.config_files.push(config.to_string());
    }

    /// Adds a new workflow to the composer.
    /// This method is invoked by the workflows function inside the starlark_module.
    ///
    /// # Arguments
    ///
    /// * `name` - Name of the workflow to be added
    /// * `version` - Version of the workflow
    /// * `tasks` - HashMap of tasks associated with the workflow
    /// * `custom_types` - Optional vector of custom types names that are created within config
    ///   for the workflow.
    ///
    /// # Returns
    ///
    /// * `Result<(), Error>` - Result indicating success if the workflow is added successfully,
    ///   or an error if the workflow name is empty or if there is a duplicate workflow name.
    ///
    pub fn add_workflow(
        &self,
        name: String,
        version: String,
        tasks: HashMap<String, Task>,
    ) -> Result<(), Error> {
        for workflow in self.workflows.borrow().iter() {
            if workflow.name == name {
                return Err(Error::msg("Workflows should not have same name"));
            }
        }
        if name.is_empty() {
            Err(Error::msg("Workflow name should not be empty"))
        } else {
            self.workflows.borrow_mut().push(Workflow {
                name,
                version,
                tasks,
            });
            Ok(())
        }
    }

    /// Adds a custom type that is created by the user inside the config.
    /// This method is called by the starlark_module.
    ///
    /// # Arguments
    ///
    /// * `type_name` - A string slice that holds the name of the struct for the custom type
    /// * `build_string` - A string that holds the Rust code, which uses macros to create a struct
    ///
    pub fn add_custom_type(&self, type_name: &str, build_string: String) {
        self.custom_types
            .borrow_mut()
            .insert(type_name.to_string(), build_string);
    }

    /// Finds the list of dependencies that the given task depends on.
    ///
    /// # Arguments
    ///
    /// * `task_name` - A string slice that holds the name of the task
    /// * `workflow_index` - A integer that holds the index of the workflow where the given
    ///   task is stored
    ///
    /// # Returns
    ///
    /// * `Option<Vec<String>>` - An option containing a vector of dependencies if the task is
    ///   found, or None if the task have no dependency
    ///
    pub fn get_dependencies(&self, task_name: &str, workflow_index: usize) -> Option<Vec<String>> {
        let mut dependencies = Vec::<String>::new();

        for task in self.workflows.borrow()[workflow_index]
            .tasks
            .get(task_name)
            .unwrap()
            .depend_on
            .iter()
        {
            dependencies.push(task.task_name.clone());
        }

        Some(dependencies)
    }

    /// Performs depth-first search (DFS) in the workflow subgraph.
    /// This method is invoked within the get_flow method to perform `Topological-Sorting`
    /// # Arguments
    ///
    /// * `task_name` - A string slice that holds the name of the task where the DFS should start
    /// * `visited` - A mutable reference to a HashMap that holds the list of task (node) names
    ///   and a boolean indicating whether it has been traversed
    /// * `flow` - A mutable reference to a vector of strings that stores the flow of the DFS
    ///   traversal
    /// * `workflow_index` - An integer that holds the index of the workflow where the given
    ///   task is located
    ///
    fn dfs(
        &self,
        task_name: &str,
        visited: &mut HashMap<String, bool>,
        flow: &mut Vec<String>,
        workflow_index: usize,
    ) {
        visited.insert(task_name.to_string(), true);

        for depend_task in self
            .get_dependencies(task_name, workflow_index)
            .unwrap()
            .iter()
        {
            if !visited[depend_task] {
                self.dfs(depend_task, visited, flow, workflow_index);
            }
        }

        flow.push(task_name.to_string());
    }

    /// Performs topological sort in the workflow graph.
    /// This method is invoked by the parse_module.
    ///
    /// # Arguments
    ///
    /// * `workflow_index` - An integer that holds the index of the workflow for which
    ///   topological sort is to be performed
    ///
    /// # Returns
    ///
    /// * `Vec<String>` - A vector containing the list of task names in the order of the
    ///   topological sort
    ///
    pub fn get_flow(&self, workflow_index: usize) -> Vec<String> {
        let mut visited = HashMap::<String, bool>::new();
        let mut flow = Vec::<String>::new();

        for task in self.workflows.borrow()[workflow_index].tasks.iter() {
            visited.insert(task.0.to_string(), false);
        }

        for task in self.workflows.borrow()[workflow_index].tasks.iter() {
            if !visited[task.0] {
                self.dfs(task.0, &mut visited, &mut flow, workflow_index)
            }
        }

        flow
    }

    pub fn build(&self, verbose: bool, progress_bar: &mut ProgressBar, temp_dir: &PathBuf) {
        progress_bar.inc((12 / self.config_files.len()).try_into().unwrap());
        if verbose {
            Command::new("rustup")
                .current_dir(temp_dir.join("boilerplate"))
                .args(["target", "add", "wasm32-wasi"])
                .status()
                .expect("adding wasm32-wasi rust toolchain command failed to start");

            Command::new("rustup")
                .args(["default", "nightly"])
                .status()
                .expect("building wasm32 command failed to start");

            Command::new("cargo")
                .current_dir(temp_dir.join("boilerplate"))
                .args(["build", "--release", "--target", "wasm32-wasi"])
                .status()
                .expect("building wasm32 command failed to start");
        } else {
            Command::new("cargo")
                .current_dir(temp_dir.join("boilerplate"))
                .args(["build", "--release", "--target", "wasm32-wasi", "--quiet"])
                .status()
                .expect("building wasm32 command failed to start");
        }
    }

    pub fn copy_boilerplate(
        &self,
        types_rs: &str,
        workflow_name: String,
        workflow_index: usize,
        verbose: bool,
        progress_bar: &mut ProgressBar,
    ) {
        progress_bar.inc((12 / self.config_files.len()).try_into().unwrap());
        let temp_dir = std::env::temp_dir().join(&workflow_name);
        let curr = temp_dir.join("boilerplate");

        std::fs::create_dir_all(curr.clone()).unwrap();

        std::fs::create_dir_all(curr.clone().join("src")).unwrap();

        let src_curr = temp_dir.join("boilerplate/src");
        let temp_path = src_curr.as_path().join("common.rs");

        std::fs::write(&temp_path, &COMMON[..]).unwrap();

        let temp_path = src_curr.as_path().join("lib.rs");
        std::fs::write(&temp_path, &LIB[..]).unwrap();
        let temp_path = src_curr.as_path().join("types.rs");
        std::fs::write(&temp_path, types_rs).unwrap();

        let temp_path = src_curr.as_path().join("traits.rs");
        std::fs::write(&temp_path, &TRAIT[..]).unwrap();

        let cargo_path = curr.join("Cargo.toml");
        print!("{:?}", cargo_path);
        std::fs::write(&cargo_path, &CARGO[..]).unwrap();

<<<<<<< HEAD
        let mut cargo_toml = OpenOptions::new()
            .write(true)
            .append(true)
            .open(cargo_path)
            .unwrap();

        print!("{:?}", cargo_toml);
        let dependencies = self.generate_cargo_toml_dependencies(workflow_index);
        writeln!(cargo_toml, "{dependencies}")
            .expect("could not able to add dependencies to the Cargo.toml");

        pb.inc(10);
=======
        progress_bar.inc((12 / self.config_files.len()).try_into().unwrap());
>>>>>>> 2410337c
        let wasm_path = format!(
            "{}/target/wasm32-wasi/release/boilerplate.wasm",
            curr.as_path().to_str().unwrap()
        );

        self.build(verbose, progress_bar, &temp_dir);

        fs::copy(
            wasm_path,
            &std::env::current_dir()
                .unwrap()
                .join(format!("{workflow_name}.wasm")),
        )
        .unwrap();
        fs::remove_dir_all(temp_dir).unwrap();
    }

    fn compile_starlark(&self, config: &str) -> Composer {
        let content: String = std::fs::read_to_string(config).unwrap();
        let ast = AstModule::parse("config", content, &Dialect::Extended).unwrap();

        // We build our globals by adding some functions we wrote
        let globals = GlobalsBuilder::extended_by(&[
            StructType,
            RecordType,
            EnumType,
            Map,
            Filter,
            Partial,
            ExperimentalRegex,
            Debug,
            Print,
            Pprint,
            Breakpoint,
            Json,
            Typing,
            Internal,
            CallStack,
        ])
        .with(starlark_workflow_module)
        .with(starlark_datatype_module)
        .with_struct("Operation", starlark_operation_module)
        .build();

        let module = Module::new();

        let int = module.heap().alloc(RustType::Int);
        module.set("Int", int);
        let uint = module.heap().alloc(RustType::Uint);
        module.set("Uint", uint);
        let int = module.heap().alloc(RustType::Float);
        module.set("Float", int);
        let int = module.heap().alloc(RustType::String);
        module.set("String", int);
        let int = module.heap().alloc(RustType::Boolean);
        module.set("Bool", int);

        let composer = Composer::default();
        {
            let mut eval = Evaluator::new(&module);
            // We add a reference to our store
            eval.extra = Some(&composer);
            eval.eval_module(ast, &globals).unwrap();
        }

        composer
    }

    /// Generates workflow package and builds the WASM file for all of the workflows
    /// inside the composer
    ///
    /// # Arguments
    ///
    /// * `current_path` - A reference to the Path indicating the current working directory
    ///
    pub fn generate(&self, verbose: bool, progress_bar: &mut ProgressBar) -> Result<(), Error> {
        // Getting the current working directory
        progress_bar.inc((12 / self.config_files.len()).try_into().unwrap());
        for config in self.config_files.iter() {
            let composer = self.compile_starlark(config);
            progress_bar.inc((12 / self.config_files.len()).try_into().unwrap());

            for (workflow_index, workflow) in composer.workflows.borrow().iter().enumerate() {
                if workflow.tasks.is_empty() {
                    continue;
                }
                let workflow_name = format!("{}_{}", workflow.name, workflow.version);
<<<<<<< HEAD
                pb.inc(10);
                composer.copy_boilerplate(
=======
                progress_bar.inc((12 / self.config_files.len()).try_into().unwrap());
                self.copy_boilerplate(
>>>>>>> 2410337c
                    &composer.generate_types_rs_file_code(workflow_index),
                    workflow_name,
                    workflow_index,
                    verbose,
                    progress_bar,
                );

                // composer.update_cargo_toml(dest_path, workflow_index)
            }
        }

        Ok(())
    }
}
<|MERGE_RESOLUTION|>--- conflicted
+++ resolved
@@ -241,7 +241,6 @@
         print!("{:?}", cargo_path);
         std::fs::write(&cargo_path, &CARGO[..]).unwrap();
 
-<<<<<<< HEAD
         let mut cargo_toml = OpenOptions::new()
             .write(true)
             .append(true)
@@ -254,9 +253,6 @@
             .expect("could not able to add dependencies to the Cargo.toml");
 
         pb.inc(10);
-=======
-        progress_bar.inc((12 / self.config_files.len()).try_into().unwrap());
->>>>>>> 2410337c
         let wasm_path = format!(
             "{}/target/wasm32-wasi/release/boilerplate.wasm",
             curr.as_path().to_str().unwrap()
@@ -344,13 +340,8 @@
                     continue;
                 }
                 let workflow_name = format!("{}_{}", workflow.name, workflow.version);
-<<<<<<< HEAD
-                pb.inc(10);
-                composer.copy_boilerplate(
-=======
                 progress_bar.inc((12 / self.config_files.len()).try_into().unwrap());
                 self.copy_boilerplate(
->>>>>>> 2410337c
                     &composer.generate_types_rs_file_code(workflow_index),
                     workflow_name,
                     workflow_index,
